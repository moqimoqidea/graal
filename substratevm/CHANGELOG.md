# Native Image Changelog

This changelog summarizes major changes to GraalVM Native Image.

## GraalVM for JDK 23 (Internal Version 24.1.0)
* (GR-51106) Fields that are accessed via a `VarHandle` or `MethodHandle` are no longer marked as "unsafe accessed" when the `VarHandle`/`MethodHandle` can be fully intrinsified.
* (GR-49996) Ensure explicitly set image name (e.g., via `-o imagename`) is not accidentally overwritten by `-jar jarfile` option.
* (GR-48683) Together with Red Hat, we added partial support for the JFR event `OldObjectSample`.
<<<<<<< HEAD
* (GR-51851) Together with Red Hat, we added initial support for native memory tracking (`--enable-monitoring=nmt`).
=======
* (GR-47109) Together with Red Hat, we added support for JFR event throttling and the event `ObjectAllocationSample`.
>>>>>>> a791ad96

## GraalVM for JDK 22 (Internal Version 24.0.0)
* (GR-48304) Red Hat added support for the JFR event ThreadAllocationStatistics.
* (GR-48343) Red Hat added support for the JFR events AllocationRequiringGC and SystemGC.
* (GR-48612) Enable `--strict-image-heap` by default. The option is now deprecated and can be removed from your argument list. A blog post with more information will follow shortly.
* (GR-48354) Remove native-image-agent legacy `build`-option
* (GR-49221) Support for thread dumps can now be enabled with `--enable-monitoring=threaddump`. The option `-H:±DumpThreadStacksOnSignal` is deprecated and marked for removal.
* (GR-48579) Options ParseOnce, ParseOnceJIT, and InlineBeforeAnalysis are deprecated and no longer have any effect.
* (GR-39407) Add support for the `NATIVE_IMAGE_OPTIONS` environment variable, which allows users and tools to pass additional arguments via the environment. Similar to `JAVA_TOOL_OPTIONS`, the value of the environment variable is prepended to the options supplied to `native-image`.
* (GR-20827): Introduce a dedicated caller-saved branch target register for software CFI implementations.
* (GR-47937) Make the lambda-class name format in Native-Image consistent with the JDK name format.
* (GR-45651) Methods, fields and constructors of `Object`, primitive classes and array classes are now registered by default for reflection.
* (GR-45651) The Native Image agent now tracks calls to `ClassLoader.findSystemClass`, `ObjectInputStream.resolveClass` and `Bundles.of`, and registers resource bundles as bundle name-locale pairs.
* (GR-49807) Before this change the function `System#setSecurityManager` was always halting program execution with a VM error. This was inconvenient as the VM error prints an uncomprehensible error message and prevents further continuation of the program. For cases where the program is expected to throw an exception when  `System#setSecurityManager` is called, execution on Native Image was not possible. Now, `System#setSecurityManager` throws an `java.lang.UnsupportedOperationException` by default. If the property `java.security.manager` is set to anything but `disallow` at program startup this function will throw a `java.lang.SecurityException` according to the Java spec.
* (GR-30433) Disallow the deprecated environment variable USE_NATIVE_IMAGE_JAVA_PLATFORM_MODULE_SYSTEM=false.
* (GR-49655) Experimental support for parts of the [Foreign Function & Memory API](https://github.com/oracle/graal/blob/master/docs/reference-manual/native-image/ForeignInterface.md) (part of "Project Panama", [JEP 454](https://openjdk.org/jeps/454)) on AMD64. Must be enabled with `-H:+ForeignAPISupport` (requiring `-H:+UnlockExperimentalVMOptions`).
* (GR-46407) Correctly rethrow build-time linkage errors at run-time for registered reflection queries.
* (GR-51002) Improve intrinsification of method handles. This especially improves the performance of `equals` and `hashCode` methods for records, which use method handles that are now intrinsified.

## GraalVM for JDK 21 (Internal Version 23.1.0)
* (GR-35746) Lower the default aligned chunk size from 1 MB to 512 KB for the serial and epsilon GCs, reducing memory usage and image size in many cases.
* (GR-45841) BellSoft added support for the JFR event ThreadCPULoad.
* (GR-45994) Removed the option `-H:EnableSignalAPI`. Please use the runtime option `EnableSignalHandling` if it is necessary to enable or disable signal handling explicitly.
* (GR-39406) Simulation of class initializer: Class initializer of classes that are not marked for initialization at image build time are simulated at image build time to avoid executing them at image run time.
* (GR-39406) New option `--strict-image-heap`: All classes can now be used at image build time, even when they are not explicitly configured as `--initialize-at-build-time`. Note, however, that still only classes configured as `--initialize-at-build-time` are allowed in the image heap. Adopt this option as it will become the default in the next release of GraalVM.
* (GR-46392) Add `--parallelism` option to control how many threads are used by the build process.
* (GR-46392) Add build resources section to the build output that shows the memory and thread limits of the build process.
* (GR-38994) Together with Red Hat, we added support for `-XX:+HeapDumpOnOutOfMemoryError`.
* (GR-47365) Throw `MissingReflectionRegistrationError` when attempting to create a proxy class without having it registered at build-time, instead of a `VMError`.
* (GR-46064) Add option `-H:±IndirectBranchTargetMarker` to mark indirect branch targets on AMD64 with an endbranch instruction. This is a prerequisite for future Intel CET support.
* (GR-46740) Preview of [Foreign Function & Memory API downcalls](https://github.com/oracle/graal/blob/master/docs/reference-manual/native-image/ForeignInterface.md) (part of "Project Panama", [JEP 442](https://openjdk.org/jeps/442)) on AMD64. Must be enabled with `--enable-preview`.
* (GR-27034) Add `-H:ImageBuildID` option to generate Image Build ID, which is a 128-bit UUID string generated randomly, once per bundle or digest of input args when bundles are not used.
* (GR-47647) Add `-H:±UnlockExperimentalVMOptions` for unlocking access to experimental options similar to HotSpot's `-XX:UnlockExperimentalVMOptions`. Explicit unlocking will be required in a future release, which can be tested with the env setting `NATIVE_IMAGE_EXPERIMENTAL_OPTIONS_ARE_FATAL=true`. For more details, see [issue #7105](https://github.com/oracle/graal/issues/7105).
* (GR-47647) Add `--color[=WHEN]` option to color the output WHEN ('always', 'never', or 'auto'). This API option supersedes the experimental option `-H:+BuildOutputColorful`.
* (GR-43920) Add support for executing native image bundles as jar files with extra options `--with-native-image-agent` and `--container`.
* (GR-43920) Add `,container[=<container-tool>]`, `,dockerfile=<dockerfile>` and `,dry-run` options to `--bundle-create`and `--bundle-apply`.
* (GR-46420) Switch to directly using cgroup support from the JDK.
* (GR-29688) More sophisticated intrinsification and inlining of method handle usages, both explicit and implicit (lambdas, string concatenation and record classes), and various fixes for non-intrinsified usages.

## GraalVM for JDK 17 and GraalVM for JDK 20 (Internal Version 23.0.0)
* (GR-40187) Report invalid use of SVM specific classes on image class- or module-path as error. As a temporary workaround, `-H:+AllowDeprecatedBuilderClassesOnImageClasspath` allows turning the error into a warning.
* (GR-41196) Provide `.debug.svm.imagebuild.*` sections that contain build options and properties used in the build of the image.
* (GR-41978) Disallow `--initialize-at-build-time` without arguments. As a temporary workaround, `-H:+AllowDeprecatedInitializeAllClassesAtBuildTime` allows turning this error into a warning.
* (GR-41674) Class instanceOf and isAssignableFrom checks do need to make the checked type reachable.
* (GR-41100) Add support for `-XX:HeapDumpPath` to control where heap dumps are created.
* (GR-42148) Adjust build output to report types (primitives, classes, interfaces, and arrays) instead of classes and revise the output schema of `-H:BuildOutputJSONFile`.
* (GR-42375) Add `-H:±GenerateBuildArtifactsFile` option, which generates a `build-artifacts.json` file with a list of all artifacts produced by Native Image. `.build_artifacts.txt` files are now deprecated, disabled (can be re-enabled with env setting `NATIVE_IMAGE_DEPRECATED_BUILD_ARTIFACTS_TXT=true`), and will be removed in a future release.
* (GR-34179) Red Hat improved debugging support on Windows: Debug information now includes information about Java types.
* (GR-41096) Support services loaded through the `java.util.ServiceLoader.ModuleServicesLookupIterator`. An example of such service is the `com.sun.jndi.rmi.registry.RegistryContextFactory`.
* (GR-41912) The builder now generated reports for internal errors, which users can share when creating issues. By default, error reports follow the `svm_err_b_<timestamp>_pid<pid>.md` pattern and are created in the working directory. Use `-H:ErrorFile` to adjust the path or filename.
* (GR-36951) Add [RISC-V support](https://medium.com/p/899be38eddd9) for Native Image through the LLVM backend.
* (GR-42964) Deprecate `--enable-monitoring` without an argument. The option will no longer default to `all` in a future release. Instead, please always explicitly specify the list of monitoring features to be enabled (for example, `--enable-monitoring=heapdump,jfr,jvmstat`").
* (GR-19890) Native Image now sets up build environments for Windows users automatically. Running in an x64 Native Tools Command Prompt is no longer a requirement.
* (GR-43410) Added support for the JFR event `ExecutionSample`.
* (GR-44058) (GR-44087) Red Hat added support for the JFR events `ObjectAllocationInNewTLAB` and `JavaMonitorInflate`.
* (GR-42467) The search path for `System.loadLibrary()` by default includes the directory containing the native image.
* (GR-44216) Native Image is now shipped as part of the GraalVM JDK and thus no longer needs to be installed via `gu install native-image`.
* (GR-44105) A warning is displayed when trying to generate debug info on macOS since that is not supported. It is now an error to use `-H:+StripDebugInfo` on macOS or `-H:-StripDebugInfo` on Windows since those values are not supported.
* (GR-43966) Remove analysis options -H:AnalysisStatisticsFile and -H:ImageBuildStatisticsFile. Output files are now written to fixed subdirectories relative to image location (reports/image_build_statistics.json). 
* (GR-38414) BellSoft implemented the `MemoryPoolMXBean` for the serial and epsilon GCs.
* (GR-40641) Dynamic linking of AWT libraries on Linux.
* (GR-40463) Red Hat added experimental support for JMX, which can be enabled with the `--enable-monitoring` option (e.g. `--enable-monitoring=jmxclient,jmxserver`).
* (GR-42740) Together with Red Hat, we added experimental support for JFR event streaming.
* (GR-44110) Native Image now targets `x86-64-v3` by default on AMD64 and supports a new `-march` option. Use `-march=compatibility` for best compatibility (previous default) or `-march=native` for best performance if the native executable is deployed on the same machine or on a machine with the same CPU features. To list all available machine types, use `-march=list`.
* (GR-43971) Add native-image option `-E<env-var-key>[=<env-var-value>]` and support environment variable capturing in bundles. Previously almost all environment variables were available in the builder. To temporarily revert back to the old behaviour, env setting `NATIVE_IMAGE_DEPRECATED_BUILDER_SANITATION=true` can be used. The old behaviour will be removed in a future release.
* (GR-43382) The build output now includes a section with recommendations that help you get the best out of Native Image.
* (GR-44722) The output of `native-image --version` and various Java properties (e.g. `java.vm.version`) have been aligned with the OpenJDK. To distinguish between GraalVM CE, Oracle GraalVM, and GraalVM distributions from other vendors, please refer to `java.vm.vendor` or `java.vendor.version`.
* (GR-45673) Improve the memory footprint of the Native Image build process. The builder now takes available memory into account to reduce memory pressure when many other processes are running on the same machine. It also consumes less memory in many cases and is therefore also less likely to fail due to out-of-memory errors. At the same time, we have raised its memory limit from 14GB to 32GB.

## Version 22.3.0
* (GR-35721) Remove old build output style and the `-H:±BuildOutputUseNewStyle` option.
* (GR-39390) (GR-39649) (GR-40033) Red Hat added support for the JFR events `JavaMonitorEnter`, `JavaMonitorWait`, and `ThreadSleep`.
* (GR-39497) Add `-H:BuildOutputJSONFile=<file.json>` option for [JSON build output](https://github.com/oracle/graal/edit/master/docs/reference-manual/native-image/BuildOutput.md#machine-readable-build-output). Please feel free to provide feedback so that we can stabilize the schema/API.
* (GR-40170) Add `--silent` option to silence the build output.
* (GR-39475) Add initial support for jvmstat.
* (GR-39563) Add support for JDK 19 and Project Loom Virtual Threads (JEP 425) for high-throughput lightweight concurrency. Enable on JDK 19 with `native-image --enable-preview`.
* (GR-40264) Add `--enable-monitoring=<all,heapdump,jfr,jvmstat>` option to enable fine-grained control over monitoring features enabled in native executables. `-H:±AllowVMInspection` is now deprecated and will be removed in a future release.
* (GR-15630) Allow multiple classes with the same name from different class loaders.
* (GR-40198) Introduce public API for programmatic JNI / Resource / Proxy / Serialization registration from Feature classes during the image build.
* (GR-38909) Moved strictly-internal annotation classes (e.g. @AlwaysInline, @NeverInline, @Uninterruptible, ...) out of com.oracle.svm.core.annotate. Moved remaining annotation classes to org.graalvm.sdk module.
* (GR-40906) Add RuntimeResourceAccess#addResource(Module module, String resourcePath, byte[] resource) API method that allows injecting resources into images

## Version 22.2.0
* (GR-20653) Re-enable the usage of all CPU features for JIT compilation on AMD64.
* (GR-38413) Add support for `-XX:+ExitOnOutOfMemoryError`.
* (GR-37606) Add support for URLs and short descriptions to `Feature`. This info is shown as part of the build output.
* (GR-38965) Heap dumps are now supported in Community Edition.
* (GR-38951) Add `-XX:+DumpHeapAndExit` option to dump the initial heap of a native executable.
* (GR-37582) Run image-builder on module-path per default. Opt-out with env setting `USE_NATIVE_IMAGE_JAVA_PLATFORM_MODULE_SYSTEM=false`.
* (GR-38660) Expose -H:Name=<outfile> as API option -o <outfile>
* (GR-39043) Make certain native-image options command-line only and ensure they get processed before other options (--exclude-config --configurations-path --version --help --help-extra --dry-run --debug-attach --expert-options --expert-options-all --expert-options-detail --verbose-server --server-*)

## Version 22.1.0
* (GR-36568) Add "Quick build" mode, enabled through option `-Ob`, for quicker native image builds.
* (GR-35898) Improved handling of static synchronized methods: the lock is no longer stored in the secondary monitor map, but in the mutable DynamicHubCompanion object.
* Remove support for JDK8. As a result, `JDK8OrEarlier` and `JDK11OrLater` have been deprecated and will be removed in a future release.
* (GR-26814) (GR-37018) (GR-37038) (GR-37311) Red Hat added support for the following JFR events: `SafepointBegin`, `SafepointEnd`, `GarbageCollection`, `GCPhasePause`, `GCPhasePauseLevel*`, and `ExecuteVMOperation`. All GC-related JFR events are currently limited to the serial GC.
* (GR-35721) Deprecate `-H:±BuildOutputUseNewStyle` option. The old build output style will be removed in a future release.
* (GR-36905) Allow incomplete classes at build-time is now default. Add --link-at-build-time option and @<prop-values-file> support for native-image.properties. Add --link-at-build-time-paths option.

## Version 22.0.0
* (GR-33930) Decouple HostedOptionParser setup from classpath/modulepath scanning (use ServiceLoader for collecting options).
* (GR-33504) Implement --add-reads for native-image and fix --add-opens error handling.
* (GR-33983) Remove obsolete com.oracle.svm.thirdparty.jline.JLineFeature from substratevm:LIBRARY_SUPPORT.
* (GR-34577) Remove support for outdated JDK versions between 11 and 17. Since JDK versions 12, 13, 14, 15, 16 are no longer supported, there is no need to explicitly check for and allow these versions.
* (GR-29957) Removed the option -H:SubstitutionFiles= to register substitutions via a JSON file. This was an early experiment and is no longer necessary.
* (GR-32403) Use more compressed encoding for stack frame metadata.
* (GR-35152) Add -H:DisableURLProtocols to allow specifying URL protocols that must never be included in the image.
* (GR-35085) Custom prologue/epilogue/handleException customizations of @CEntryPoint must be annotated with @Uninterruptible. The synthetic methods created for entry points are now implicitly annotated with @Uninterruptible too.
* (GR-34935) More compiler optimization phases are run before static analysis: Conditional Elimination (to remove redundant conditions) and Escape Analysis.
* (GR-33602) Enable [new user-friendly build output mode](https://github.com/oracle/graal/blob/master/docs/reference-manual/native-image/BuildOutput.md). The old output can be restored with `-H:-BuildOutputUseNewStyle`.<|MERGE_RESOLUTION|>--- conflicted
+++ resolved
@@ -6,11 +6,8 @@
 * (GR-51106) Fields that are accessed via a `VarHandle` or `MethodHandle` are no longer marked as "unsafe accessed" when the `VarHandle`/`MethodHandle` can be fully intrinsified.
 * (GR-49996) Ensure explicitly set image name (e.g., via `-o imagename`) is not accidentally overwritten by `-jar jarfile` option.
 * (GR-48683) Together with Red Hat, we added partial support for the JFR event `OldObjectSample`.
-<<<<<<< HEAD
 * (GR-51851) Together with Red Hat, we added initial support for native memory tracking (`--enable-monitoring=nmt`).
-=======
 * (GR-47109) Together with Red Hat, we added support for JFR event throttling and the event `ObjectAllocationSample`.
->>>>>>> a791ad96
 
 ## GraalVM for JDK 22 (Internal Version 24.0.0)
 * (GR-48304) Red Hat added support for the JFR event ThreadAllocationStatistics.
