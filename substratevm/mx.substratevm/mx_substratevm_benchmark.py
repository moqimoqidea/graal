--- conflicted
+++ resolved
@@ -72,17 +72,9 @@
                            '--allow-incomplete-classpath',
                            '--report-unsupported-elements-at-runtime',
                           ],
-<<<<<<< HEAD
-    # Initialization at build time is necessary for aot inliner optimizations (GR-26370).
-    'scrabble'          : ['-Dnative-image.benchmark.extra-image-build-argument=--initialize-at-build-time=org.renaissance.jdk.streams.JavaScrabble'],
-
-    'movie-lens'        : ['-Dnative-image.benchmark.extra-image-build-argument=--allow-incomplete-classpath',
-                           '-Dnative-image.benchmark.extra-image-build-argument=--report-unsupported-elements-at-runtime',
-=======
     'movie-lens'        : [
                            '--allow-incomplete-classpath',
                            '--report-unsupported-elements-at-runtime',
->>>>>>> 4b89b531
                           ],
     'dec-tree'          : [
                            '--allow-incomplete-classpath',
