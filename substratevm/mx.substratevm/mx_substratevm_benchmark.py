#
# ----------------------------------------------------------------------------------------------------
#
# Copyright (c) 2018, 2018, Oracle and/or its affiliates. All rights reserved.
# DO NOT ALTER OR REMOVE COPYRIGHT NOTICES OR THIS FILE HEADER.
#
# This code is free software; you can redistribute it and/or modify it
# under the terms of the GNU General Public License version 2 only, as
# published by the Free Software Foundation.  Oracle designates this
# particular file as subject to the "Classpath" exception as provided
# by Oracle in the LICENSE file that accompanied this code.
#
# This code is distributed in the hope that it will be useful, but WITHOUT
# ANY WARRANTY; without even the implied warranty of MERCHANTABILITY or
# FITNESS FOR A PARTICULAR PURPOSE.  See the GNU General Public License
# version 2 for more details (a copy is included in the LICENSE file that
# accompanied this code).
#
# You should have received a copy of the GNU General Public License version
# 2 along with this work; if not, write to the Free Software Foundation,
# Inc., 51 Franklin St, Fifth Floor, Boston, MA 02110-1301 USA.
#
# Please contact Oracle, 500 Oracle Parkway, Redwood Shores, CA 94065 USA
# or visit www.oracle.com if you need additional information or have any
# questions.
#
# ----------------------------------------------------------------------------------------------------

from __future__ import print_function

import os
import re
from glob import glob

import zipfile
import mx
import mx_benchmark
import mx_java_benchmarks

_suite = mx.suite("substratevm")
_successful_stage_pattern = re.compile(r'Successfully finished the last specified stage:.*$', re.MULTILINE)


def extract_archive(path, extracted_name):
    extracted_archive = mx.join(mx.dirname(path), extracted_name)
    if not mx.exists(extracted_archive):
        # There can be multiple processes doing this so be atomic about it
        with mx.SafeDirectoryUpdater(extracted_archive, create=True) as sdu:
            with zipfile.ZipFile(path, 'r') as zf:
                zf.extractall(sdu.directory)
    return extracted_archive


def list_jars(path):
    jars = []
    for f in os.listdir(path):
        if os.path.isfile(mx.join(path, f)) and f.endswith('.jar'):
            jars.append(f)
    return jars


_RENAISSANCE_EXTRA_AGENT_ARGS = [
    '-Dnative-image.benchmark.extra-agent-run-arg=-r',
    '-Dnative-image.benchmark.extra-agent-run-arg=1'
]

RENAISSANCE_EXTRA_PROFILE_ARGS = [
    # extra-profile-run-arg is used to pass a number of instrumentation image run iterations
    '-Dnative-image.benchmark.extra-profile-run-arg=-r',
    '-Dnative-image.benchmark.extra-profile-run-arg=1',
    # extra-agent-profile-run-arg is used to pass a number of agent runs to provide profiles
    '-Dnative-image.benchmark.extra-agent-profile-run-arg=-r',
    '-Dnative-image.benchmark.extra-agent-profile-run-arg=5'
]

_RENAISSANCE_EXTRA_VM_ARGS = {
    'chi-square'        : [
                           '-Dnative-image.benchmark.extra-image-build-argument=--allow-incomplete-classpath',
                           '-Dnative-image.benchmark.extra-image-build-argument=--report-unsupported-elements-at-runtime',
                          ],
    'finagle-http'      : [
                           '-Dnative-image.benchmark.extra-image-build-argument=--allow-incomplete-classpath'
                          ],
    'log-regression'    : [
                           '-Dnative-image.benchmark.extra-image-build-argument=--allow-incomplete-classpath',
                           '-Dnative-image.benchmark.extra-image-build-argument=--report-unsupported-elements-at-runtime',
<<<<<<< HEAD
                           '-Dnative-image.benchmark.extra-image-build-argument=-H:-ThrowUnsafeOffsetErrors',
                           # GR-24903
                           '-Dnative-image.benchmark.extra-image-build-argument=--initialize-at-run-time=org.apache.hadoop.io.compress.zlib.BuiltInZlibInflater'],
    'movie-lens'        : ['-Dnative-image.benchmark.extra-image-build-argument=--allow-incomplete-classpath', '-Dnative-image.benchmark.extra-image-build-argument=--initialize-at-build-time=org.apache.hadoop.metrics2.MetricsSystem$Callback',
                           '-Dnative-image.benchmark.extra-image-build-argument=--report-unsupported-elements-at-runtime', '-Dnative-image.benchmark.extra-image-build-argument=-H:IncludeResourceBundles=sun.security.util.Resources'],
    'page-rank'         : ['-Dnative-image.benchmark.extra-image-build-argument=--allow-incomplete-classpath', '-Dnative-image.benchmark.extra-image-build-argument=--initialize-at-build-time=org.apache.hadoop.metrics2.MetricsSystem$Callback',
                           '-Dnative-image.benchmark.extra-image-build-argument=--report-unsupported-elements-at-runtime'],

    # Initialization at build time is necessary for aot inliner optimizations (GR-26370).
    'scrabble'          : ['-Dnative-image.benchmark.extra-image-build-argument=--initialize-at-build-time=org.renaissance.jdk.streams.JavaScrabble']
=======
                          ],
    'movie-lens'        : ['-Dnative-image.benchmark.extra-image-build-argument=--allow-incomplete-classpath',
                           '-Dnative-image.benchmark.extra-image-build-argument=--report-unsupported-elements-at-runtime',
                          ],
    'dec-tree'          : [
                           '-Dnative-image.benchmark.extra-image-build-argument=--allow-incomplete-classpath',
                           '-Dnative-image.benchmark.extra-image-build-argument=--report-unsupported-elements-at-runtime',
                          ],
    'page-rank'         : [
                           '-Dnative-image.benchmark.extra-image-build-argument=--allow-incomplete-classpath',
                           '-Dnative-image.benchmark.extra-image-build-argument=--report-unsupported-elements-at-runtime'
                          ],
    'naive-bayes'       : [
                            '-Dnative-image.benchmark.extra-image-build-argument=--allow-incomplete-classpath',
                            '-Dnative-image.benchmark.extra-image-build-argument=--report-unsupported-elements-at-runtime'
                          ],
>>>>>>> dd25856b
}

_renaissance_config = {
    "akka-uct"         : ("actors", 11), # GR-17994
    "reactors"         : ("actors", 11),
    "scala-kmeans"     : ("scala-stdlib", 12),
    "mnemonics"        : ("jdk-streams", 12),
    "par-mnemonics"    : ("jdk-streams", 12),
    "rx-scrabble"      : ("rx", 12),
    "als"              : ("apache-spark", 11),
    "chi-square"       : ("apache-spark", 11),
    "db-shootout"      : ("database", 11), # GR-17975, GR-17943 (with --report-unsupported-elements-at-runtime)
    "dec-tree"         : ("apache-spark", 11),
    "dotty"            : ("scala-dotty", 12), # GR-17985
    "finagle-chirper"  : ("twitter-finagle", 11),
    "finagle-http"     : ("twitter-finagle", 11),
    "fj-kmeans"        : ("jdk-concurrent", 12),
    "future-genetic"   : ("jdk-concurrent", 12), # GR-17988
    "gauss-mix"        : ("apache-spark", 11),
    "log-regression"   : ("apache-spark", 11),
    "movie-lens"       : ("apache-spark", 11),
    "naive-bayes"      : ("apache-spark", 11),
    "neo4j-analytics"  : ("neo4j", 11),
    "page-rank"        : ("apache-spark", 11),
    "philosophers"     : ("scala-stm", 12),
    "scala-stm-bench7" : ("scala-stm", 12),
    "scrabble"         : ("jdk-streams", 12)
}

# breeze jar is replaced with a patched jar because of IncompatibleClassChange errors due to a bug in the Scala compiler.
_renaissance_additional_lib = {
    'apache-spark'               : ['SPARK_BREEZE_PATCHED']
}

_renaissance_exclude_lib = {
    'apache-spark'               : ['breeze_2.11-0.11.2.jar']
}


def benchmark_group(benchmark):
    return _renaissance_config[benchmark][0]


def benchmark_scalaversion(benchmark):
    return _renaissance_config[benchmark][1]


class RenaissanceNativeImageBenchmarkSuite(mx_java_benchmarks.RenaissanceBenchmarkSuite): #pylint: disable=too-many-ancestors
    """
    Building an image for a renaissance benchmark requires all libraries for the group this benchmark belongs to
    and a harness project compiled with the same scala version as the benchmark.
    Since we don't support building an image from fat-jars, we extract them to create project dependencies.
    Depending on the benchmark's scala version we create corresponding renaissance harness and benchmark projects,
    we set this harness project as a dependency for the benchmark project and collect project's classpath.
    For each renaissance benchmark we store an information about the group and scala version in _renaissance-config.
    We build an image from renaissance jar with the classpath as previously described, provided configurations and extra arguments while neccessary.
    """

    def name(self):
        return 'renaissance-native-image'

    def benchSuiteName(self):
        return 'renaissance'

    def renaissance_harness_lib_name(self):
        version_to_run = super(RenaissanceNativeImageBenchmarkSuite, self).renaissanceVersionToRun()
        version_end_index = str(version_to_run).rindex('.')
        return 'RENAISSANCE_HARNESS_v' + str(version_to_run)[0:version_end_index]

    def harness_path(self):
        lib = mx.library(self.renaissance_harness_lib_name())
        if lib:
            return lib.get_path(True)
        return None

    # Before supporting new Renaissance versions, we must cross-compile Renaissance harness project
    # with scala 11 for benchmarks compiled with this version of Scala.
    def availableRenaissanceVersions(self):
        return ["0.9.0", "0.10.0", "0.11.0"]

    def renaissance_unpacked(self):
        return extract_archive(self.renaissancePath(), 'renaissance.extracted')

    def renaissance_additional_lib(self, lib):
        return mx.library(lib).get_path(True)

    def createCommandLineArgs(self, benchmarks, bmSuiteArgs):
        bench_arg = ""
        if benchmarks is None:
            mx.abort("Suite can only run a single benchmark per VM instance.")
        elif len(benchmarks) != 1:
            mx.abort("Must specify exactly one benchmark.")
        else:
            bench_arg = benchmarks[0]
        run_args = self.postprocessRunArgs(bench_arg, self.runArgs(bmSuiteArgs))
        vm_args = self.vmArgs(bmSuiteArgs) + self.extra_vm_args(bench_arg)

        agent_args = _RENAISSANCE_EXTRA_AGENT_ARGS + ['-Dnative-image.benchmark.extra-agent-run-arg=' + bench_arg]
        pgo_args = RENAISSANCE_EXTRA_PROFILE_ARGS + ['-Dnative-image.benchmark.extra-profile-run-arg=' + bench_arg, '-Dnative-image.benchmark.extra-agent-profile-run-arg=' + bench_arg]
        benchmark_name = '-Dnative-image.benchmark.benchmark-name=' + bench_arg
        benchmark_suite_name = '-Dnative-image.benchmark.benchmark-suite-name=' + self.benchSuiteName()

        return agent_args + pgo_args + [benchmark_name, benchmark_suite_name] + ['-cp', self.create_classpath(bench_arg)] + vm_args + ['-jar', self.renaissancePath()] + run_args + [bench_arg]

    def successPatterns(self):
        return super(RenaissanceNativeImageBenchmarkSuite, self).successPatterns() + [
            _successful_stage_pattern
        ]

    def create_classpath(self, benchArg):
        harness_project = RenaissanceNativeImageBenchmarkSuite.RenaissanceProject('harness', benchmark_scalaversion(benchArg), self)
        group_project = RenaissanceNativeImageBenchmarkSuite.RenaissanceProject(benchmark_group(benchArg), benchmark_scalaversion(benchArg), self, harness_project)
        return ':'.join([mx.classpath(harness_project), mx.classpath(group_project)])

    def extra_vm_args(self, benchmark):
        return _RENAISSANCE_EXTRA_VM_ARGS[benchmark] if benchmark in _RENAISSANCE_EXTRA_VM_ARGS else []

    class RenaissanceDependency(mx.ClasspathDependency):
        def __init__(self, name, path): # pylint: disable=super-init-not-called
            mx.Dependency.__init__(self, _suite, name, None)
            self.path = path

        def classpath_repr(self, resolve=True):
            return self.path

        def _walk_deps_visit_edges(self, *args, **kwargs):
            pass

    class RenaissanceProject(mx.ClasspathDependency):
        def __init__(self, group, scala_version=12, renaissance_suite=None, dep_project=None): # pylint: disable=super-init-not-called
            mx.Dependency.__init__(self, _suite, group, None)
            self.suite = renaissance_suite
            self.deps = self.collect_group_dependencies(group, scala_version)
            if dep_project is not None:
                self.deps.append(dep_project)

        def _walk_deps_visit_edges(self, visited, in_edge, preVisit=None, visit=None, ignoredEdges=None, visitEdge=None):
            deps = [(mx.DEP_STANDARD, self.deps)]
            self._walk_deps_visit_edges_helper(deps, visited, in_edge, preVisit, visit, ignoredEdges, visitEdge)

        def classpath_repr(self, resolve=True):
            return None

        def get_dependencies(self, path, group):
            deps = []
            for jar in list_jars(path):
                deps.append(RenaissanceNativeImageBenchmarkSuite.RenaissanceDependency(os.path.basename(jar), mx.join(path, jar)))
            if group in _renaissance_exclude_lib:
                for lib in _renaissance_exclude_lib[group]:
                    lib_dep = RenaissanceNativeImageBenchmarkSuite.RenaissanceDependency(lib, mx.join(path, lib))
                    if lib_dep in deps:
                        deps.remove(lib_dep)
            if group in _renaissance_additional_lib:
                for lib in _renaissance_additional_lib[group]:
                    lib_path = RenaissanceNativeImageBenchmarkSuite.renaissance_additional_lib(self.suite, lib)
                    deps.append(RenaissanceNativeImageBenchmarkSuite.RenaissanceDependency(os.path.basename(lib_path), lib_path))
            return deps

        def collect_group_dependencies(self, group, scala_version):
            if group == 'harness':
                if scala_version == 12:
                    unpacked_renaissance = RenaissanceNativeImageBenchmarkSuite.renaissance_unpacked(self.suite)
                    path = mx.join(unpacked_renaissance, 'renaissance-harness')
                else:
                    path = RenaissanceNativeImageBenchmarkSuite.harness_path(self.suite)
            else:
                unpacked_renaissance = RenaissanceNativeImageBenchmarkSuite.renaissance_unpacked(self.suite)
                path = mx.join(unpacked_renaissance, 'benchmarks', group)
            return self.get_dependencies(path, group)


mx_benchmark.add_bm_suite(RenaissanceNativeImageBenchmarkSuite())


class BaseDaCapoNativeImageBenchmarkSuite():

    '''`SetBuildInfo` method in DaCapo source reads from the file nested in daCapo jar.
    This is not supported with native image, hence it returns `unknown` for code version.'''

    def suite_title(self):
        return 'DaCapo unknown'

    @staticmethod
    def collect_dependencies(path):
        deps = []
        for f in list_jars(path):
            deps.append(mx.join(path, f))
        return deps

    @staticmethod
    def collect_nested_dependencies(path):
        deps = []
        deps += [y for x in os.walk(path) for y in glob(os.path.join(x[0], '*.jar'))]
        deps += [y for x in os.walk(path) for y in glob(os.path.join(x[0], 'classes'))]
        return deps

    @staticmethod
    def extract_dacapo(dacapo_path):
        return extract_archive(dacapo_path, 'dacapo.extracted')

    def benchmark_resources(self, benchmark):
        pass

    def additional_lib(self, lib):
        return mx.library(lib).get_path(True)

    def create_dacapo_classpath(self, dacapo_path, benchmark):
        dacapo_nested_resources = []
        dacapo_dat_resources = []
        dacapo_extracted = self.extract_dacapo(dacapo_path)
        benchmark_resources = self.benchmark_resources(benchmark)
        if benchmark_resources:
            for resource in benchmark_resources:
                dacapo_dat_resource = extract_archive(mx.join(dacapo_extracted, resource), benchmark)
                dat_resource_name = os.path.splitext(os.path.basename(resource))[0]
                dacapo_dat_resources.append(mx.join(dacapo_dat_resource, dat_resource_name))
                #collects nested jar files and classes directories
                dacapo_nested_resources += self.collect_nested_dependencies(dacapo_dat_resource)
        return dacapo_extracted, dacapo_dat_resources, dacapo_nested_resources

    def collect_unique_dependencies(self, path, benchmark, exclude_libs):
        deps = BaseDaCapoNativeImageBenchmarkSuite.collect_dependencies(path)
        # if there are more versions of the same jar, we choose one and omit remaining from the classpath
        if benchmark in exclude_libs:
            for lib in exclude_libs[benchmark]:
                lib_path = mx.join(path, lib)
                if lib_path in deps:
                    deps.remove(mx.join(path, lib))
        return deps


# Note: If you wish to preserve the underlying benchmark stderr and stdout files after a run, you can pass the following argument: -preserve
# This argument can be added to either:
# 1. The agent stage: -Dnative-image.benchmark.extra-agent-run-arg=-preserve
# 2. The image run stage: -Dnative-image.benchmark.extra-run-arg=-preserve
_DACAPO_EXTRA_VM_ARGS = {
    'h2':         ['-Dnative-image.benchmark.extra-image-build-argument=--allow-incomplete-classpath'],
    'pmd':        ['-Dnative-image.benchmark.extra-image-build-argument=--allow-incomplete-classpath', '-Dnative-image.benchmark.skip-agent-assertions=true'],
    'sunflow':    ['-Dnative-image.benchmark.skip-agent-assertions=true'],
    # org.apache.crimson.parser.Parser2 is force initialized at build-time due to non-determinism in class initialization
    # order that can lead to runtime issues. See GR-26324.
    'xalan':      ['-Dnative-image.benchmark.extra-image-build-argument=--report-unsupported-elements-at-runtime', '-Dnative-image.benchmark.extra-image-build-argument=--initialize-at-build-time=org.apache.crimson.parser.Parser2'],
    # There are two main issues with fop:
    # 1. LoggingFeature is enabled by default, causing the LogManager configuration to be parsed at build-time. However, DaCapo Harness sets the logging config file path system property at runtime.
    #    This causes us to incorrectly parse the default log configuration, leading to output on stderr.
    # 2. Native-image picks a different service provider than the JVM for javax.xml.transform.TransformerFactory.
    #    We can simply remove the jar containing that provider as it is not required for the benchmark to run.
    'fop':        [
                    '-Dnative-image.benchmark.skip-agent-assertions=true',
                    '-Dnative-image.benchmark.extra-image-build-argument=--allow-incomplete-classpath',
                    '-Dnative-image.benchmark.extra-image-build-argument=--report-unsupported-elements-at-runtime',
                    '-Dnative-image.benchmark.extra-image-build-argument=-H:-EnableLoggingFeature',
                    '-Dnative-image.benchmark.extra-image-build-argument=--initialize-at-run-time=org.apache.fop.render.rtf.rtflib.rtfdoc.RtfList'
                  ],
    'batik':      ['-Dnative-image.benchmark.extra-image-build-argument=--allow-incomplete-classpath']
}

_DACAPO_EXTRA_AGENT_ARGS = [
    '-Dnative-image.benchmark.extra-agent-run-arg=-n',
    '-Dnative-image.benchmark.extra-agent-run-arg=1'
]

_DACAPO_EXTRA_PROFILE_ARGS = [
    # extra-profile-run-arg is used to pass a number of instrumentation image run iterations
    '-Dnative-image.benchmark.extra-profile-run-arg=-n',
    '-Dnative-image.benchmark.extra-profile-run-arg=1',
    # extra-agent-profile-run-arg is used to pass a number of agent runs to provide profiles
    '-Dnative-image.benchmark.extra-agent-profile-run-arg=-n',
    '-Dnative-image.benchmark.extra-agent-profile-run-arg=5'
]

'''
Benchmarks from DaCapo suite may require one or more zip archives from `dat` directory on the classpath.
After the agent run we have all necessary resources (from `jar` and `dat` folders inside DaCapo fat jar).
We don't support nested archives and classes directories in a jar so we have to specify them directly on the classpath.
Since we don't have produced config files available in the suite, we will store paths in `_dacapo_resources`,
load all resources from specified archives, and collect them on a benchmark classpath.
'''
_dacapo_resources = {
    'avrora'     : ['dat/avrora.zip'],
    'batik'      : ['dat/batik.zip'],
    'eclipse'    : ['dat/eclipse.zip'],
    'fop'        : ['dat/fop.zip'],
    'h2'         : [],
    'jython'     : ['dat/jython.zip'],
    'luindex'    : ['dat/luindex.zip'],
    'lusearch'   : ['dat/lusearch.zip'],
    'pmd'        : ['dat/pmd.zip'],
    'sunflow'    : [],
    'tomcat'     : ['dat/tomcat.zip'],
    'tradebeans' : ['dat/daytrader.zip'],
    'tradesoap'  : ['dat/daytrader.zip'],
    'xalan'      : ['dat/xalan.zip'],
}

_daCapo_iterations = {
    'avrora'     : 20,
    'batik'      : 40,
    'eclipse'    : -1, # Not supported on Hotspot
    'fop'        : 40,
    'h2'         : 25,
    'jython'     : 20,
    'luindex'    : 15,
    'lusearch'   : 40,
    'pmd'        : 30,
    'sunflow'    : 35,
    'tomcat'     : -1, # Not supported on Hotspot
    'tradebeans' : -1, # Not supported on Hotspot
    'tradesoap'  : -1, # Not supported on Hotspot
    'xalan'      : 30, # Needs both xalan.jar and xalan-2.7.2.jar. Different library versions on classpath aren't supported.
}

_daCapo_exclude_lib = {
    'h2'          : ['derbytools.jar', 'derbyclient.jar', 'derbynet.jar'],  # multiple derby classes occurrences on the classpath can cause a security error
    'pmd'         : ['derbytools.jar', 'derbyclient.jar', 'derbynet.jar'],  # multiple derby classes occurrences on the classpath can cause a security error
    'fop'         : ['saxon-9.1.0.8.jar', 'saxon-9.1.0.8-dom.jar'],  # Native-image picks the wrong service provider from these jars
}

class DaCapoNativeImageBenchmarkSuite(mx_java_benchmarks.DaCapoBenchmarkSuite, BaseDaCapoNativeImageBenchmarkSuite): #pylint: disable=too-many-ancestors
    def name(self):
        return 'dacapo-native-image'

    '''
    Some methods in DaCapo source are modified because they relied on the jar's nested structure,
    e.g. loading all configuration files for benchmarks from a nested directory.
    Therefore, this library is built from the source.
    '''
    def dacapo_libname(self):
        return 'DACAPO_SVM'

    def daCapoPath(self):
        lib = mx.library(self.dacapo_libname(), False)
        if lib:
            return lib.get_path(True)
        return None

    def daCapoSuiteTitle(self):
        return super(DaCapoNativeImageBenchmarkSuite, self).suite_title()

    def benchSuiteName(self):
        return 'dacapo'

    def daCapoIterations(self):
        return _daCapo_iterations

    def benchmark_resources(self, benchmark):
        return _dacapo_resources[benchmark]

    def createCommandLineArgs(self, benchmarks, bmSuiteArgs):
        bench_arg = ""
        if benchmarks is None:
            mx.abort("Suite can only run a single benchmark per VM instance.")
        elif len(benchmarks) != 1:
            mx.abort("Must specify exactly one benchmark.")
        else:
            bench_arg = benchmarks[0]
        agent_args = ['-Dnative-image.benchmark.extra-agent-run-arg=' + bench_arg] + _DACAPO_EXTRA_AGENT_ARGS
        pgo_args = ['-Dnative-image.benchmark.extra-profile-run-arg=' + bench_arg, '-Dnative-image.benchmark.extra-agent-profile-run-arg=' + bench_arg] + _DACAPO_EXTRA_PROFILE_ARGS
        benchmark_name = '-Dnative-image.benchmark.benchmark-name=' + bench_arg
        benchmark_suite_name = '-Dnative-image.benchmark.benchmark-suite-name=' + self.benchSuiteName()

        run_args = self.postprocessRunArgs(bench_arg, self.runArgs(bmSuiteArgs))
        vm_args = self.vmArgs(bmSuiteArgs) + (_DACAPO_EXTRA_VM_ARGS[bench_arg] if bench_arg in _DACAPO_EXTRA_VM_ARGS else [])
        return agent_args + pgo_args + [benchmark_name, benchmark_suite_name] + ['-cp', self.create_classpath(bench_arg)] + vm_args + ['-jar', self.daCapoPath()] + [bench_arg] + run_args

    def create_classpath(self, benchmark):
        dacapo_extracted, dacapo_dat_resources, dacapo_nested_resources = self.create_dacapo_classpath(self.daCapoPath(), benchmark)
        dacapo_jars = super(DaCapoNativeImageBenchmarkSuite, self).collect_unique_dependencies(os.path.join(dacapo_extracted, 'jar'), benchmark, _daCapo_exclude_lib)
        cp = ':'.join([dacapo_extracted] + dacapo_jars + dacapo_dat_resources + dacapo_nested_resources)
        return cp

    def successPatterns(self):
        return super(DaCapoNativeImageBenchmarkSuite, self).successPatterns() + [
            _successful_stage_pattern
        ]


mx_benchmark.add_bm_suite(DaCapoNativeImageBenchmarkSuite())


_scala_dacapo_resources = {
    'scalac'      : ['dat/scalac.zip'],
    'scalariform' : ['dat/scalariform.zip'],
    'scalap'      : ['dat/scalap.zip'],
    'scaladoc'    : ['dat/scaladoc.zip'],
    'scalatest'   : ['dat/scalatest.zip'],
    'scalaxb'     : ['dat/scalaxb.zip'],
    'kiama'       : ['dat/kiama.zip'],
    'factorie'    : ['dat/factorie.zip'],
    'specs'       : ['dat/specs.zip'],
    'apparat'     : ['dat/apparat.zip'],
    'tmt'         : ['dat/tmt.zip']
}

_scala_dacapo_iterations = {
<<<<<<< HEAD
    'scalac'        : 40,
    'scalariform'   : 30,
    'scalap'        : 120,
    'scaladoc'      : 40,
    'scalatest'     : 60, # GR-21548
=======
    'scalac'        : 30,
    'scalariform'   : 30,
    'scalap'        : 120,
    'scaladoc'      : 30,
    'scalatest'     : 60,
>>>>>>> dd25856b
    'scalaxb'       : 60,
    'kiama'         : 40,
    'factorie'      : 6,
    'specs'         : 4,
    'apparat'       : 5,
    'tmt'           : 12,
}

_SCALA_DACAPO_EXTRA_VM_ARGS = {
    'scalariform'   : ['-Dnative-image.benchmark.extra-image-build-argument=--allow-incomplete-classpath'],
    'scalatest'     : ['-Dnative-image.benchmark.extra-image-build-argument=--allow-incomplete-classpath'],
    'specs'         : ['-Dnative-image.benchmark.extra-image-build-argument=--allow-incomplete-classpath'],
    'tmt'           : ['-Dnative-image.benchmark.extra-image-build-argument=--allow-incomplete-classpath'],
}

_scala_daCapo_exclude_lib = {
    'scalariform' : ['scala-library-2.8.0.jar'],
    'scalac' :      ['scala-library-2.8.0.jar'],
    'scalap'      : ['scala-library-2.8.0.jar'],
    'scaladoc'    : ['scala-library-2.8.0.jar'],
    'scalatest'   : ['scala-library-2.8.0.jar'],
    'scalaxb'     : ['scala-library-2.8.0.jar', 'crimson-1.1.3.jar', 'xercesImpl.jar', 'xerces_2_5_0.jar', 'xalan-2.6.0.jar', 'xalan.jar'],
    'tmt'         : ['scala-library-2.8.0.jar'],
    'scalac'      : ['scala-library-2.8.0.jar'],
}

_scala_daCapo_additional_lib = {
}


class ScalaDaCapoNativeImageBenchmarkSuite(mx_java_benchmarks.ScalaDaCapoBenchmarkSuite, BaseDaCapoNativeImageBenchmarkSuite): #pylint: disable=too-many-ancestors
    def name(self):
        return 'scala-dacapo-native-image'

    def daCapoSuiteTitle(self):
        return super(ScalaDaCapoNativeImageBenchmarkSuite, self).suite_title()

    def daCapoPath(self):
        lib = mx.library(self.daCapoLibraryName(), False)
        if lib:
            return lib.get_path(True)
        return None

    def benchSuiteName(self):
        return 'scala-dacapo'

    def daCapoIterations(self):
        return _scala_dacapo_iterations

    def benchmark_resources(self, benchmark):
        return _scala_dacapo_resources[benchmark]

    def createCommandLineArgs(self, benchmarks, bmSuiteArgs):
        bench_arg = ""
        if benchmarks is None:
            mx.abort("Suite can only run a single benchmark per VM instance.")
        elif len(benchmarks) != 1:
            mx.abort("Must specify exactly one benchmark.")
        else:
            bench_arg = benchmarks[0]
        agent_args = ['-Dnative-image.benchmark.extra-agent-run-arg=' + bench_arg] + _DACAPO_EXTRA_AGENT_ARGS
        pgo_args = ['-Dnative-image.benchmark.extra-profile-run-arg=' + bench_arg, '-Dnative-image.benchmark.extra-agent-profile-run-arg=' + bench_arg] + _DACAPO_EXTRA_PROFILE_ARGS
        benchmark_name = '-Dnative-image.benchmark.benchmark-name=' + bench_arg
        benchmark_suite_name = '-Dnative-image.benchmark.benchmark-suite-name=' + self.benchSuiteName()

        run_args = self.postprocessRunArgs(bench_arg, self.runArgs(bmSuiteArgs))
        vm_args = self.vmArgs(bmSuiteArgs) + (_SCALA_DACAPO_EXTRA_VM_ARGS[bench_arg] if bench_arg in _SCALA_DACAPO_EXTRA_VM_ARGS else [])
        return agent_args + pgo_args + [benchmark_name, benchmark_suite_name] + ['-cp', self.create_classpath(bench_arg)] + vm_args + ['-jar', self.daCapoPath()] + [bench_arg] + run_args

    def create_classpath(self, benchmark):
        dacapo_extracted, dacapo_dat_resources, dacapo_nested_resources = self.create_dacapo_classpath(self.daCapoPath(), benchmark)
        dacapo_jars = super(ScalaDaCapoNativeImageBenchmarkSuite, self).collect_unique_dependencies(os.path.join(dacapo_extracted, 'jar'), benchmark, _scala_daCapo_exclude_lib)
        cp = ':'.join([self.substitution_path()] + [dacapo_extracted] + dacapo_jars + dacapo_dat_resources + dacapo_nested_resources)
        if benchmark in _scala_daCapo_additional_lib:
            for lib in _scala_daCapo_additional_lib[benchmark]:
                cp += ':' +  super(ScalaDaCapoNativeImageBenchmarkSuite, self).additional_lib(lib)
        return cp


    def successPatterns(self):
        return super(ScalaDaCapoNativeImageBenchmarkSuite, self).successPatterns() + [
            _successful_stage_pattern
        ]


    @staticmethod
    def substitution_path():
        bench_suite = mx.suite('substratevm')
        root_dir = mx.join(bench_suite.dir, 'mxbuild')
        path = os.path.abspath(mx.join(root_dir, 'src', 'com.oracle.svm.bench', 'bin'))
        if not mx.exists(path):
            mx.abort('Path to substitutions for scala dacapo not present: ' + path + '. Did you build all of substratevm?')
        return path


mx_benchmark.add_bm_suite(ScalaDaCapoNativeImageBenchmarkSuite())<|MERGE_RESOLUTION|>--- conflicted
+++ resolved
@@ -84,19 +84,10 @@
     'log-regression'    : [
                            '-Dnative-image.benchmark.extra-image-build-argument=--allow-incomplete-classpath',
                            '-Dnative-image.benchmark.extra-image-build-argument=--report-unsupported-elements-at-runtime',
-<<<<<<< HEAD
-                           '-Dnative-image.benchmark.extra-image-build-argument=-H:-ThrowUnsafeOffsetErrors',
-                           # GR-24903
-                           '-Dnative-image.benchmark.extra-image-build-argument=--initialize-at-run-time=org.apache.hadoop.io.compress.zlib.BuiltInZlibInflater'],
-    'movie-lens'        : ['-Dnative-image.benchmark.extra-image-build-argument=--allow-incomplete-classpath', '-Dnative-image.benchmark.extra-image-build-argument=--initialize-at-build-time=org.apache.hadoop.metrics2.MetricsSystem$Callback',
-                           '-Dnative-image.benchmark.extra-image-build-argument=--report-unsupported-elements-at-runtime', '-Dnative-image.benchmark.extra-image-build-argument=-H:IncludeResourceBundles=sun.security.util.Resources'],
-    'page-rank'         : ['-Dnative-image.benchmark.extra-image-build-argument=--allow-incomplete-classpath', '-Dnative-image.benchmark.extra-image-build-argument=--initialize-at-build-time=org.apache.hadoop.metrics2.MetricsSystem$Callback',
-                           '-Dnative-image.benchmark.extra-image-build-argument=--report-unsupported-elements-at-runtime'],
-
+                          ],
     # Initialization at build time is necessary for aot inliner optimizations (GR-26370).
-    'scrabble'          : ['-Dnative-image.benchmark.extra-image-build-argument=--initialize-at-build-time=org.renaissance.jdk.streams.JavaScrabble']
-=======
-                          ],
+    'scrabble'          : ['-Dnative-image.benchmark.extra-image-build-argument=--initialize-at-build-time=org.renaissance.jdk.streams.JavaScrabble'],
+
     'movie-lens'        : ['-Dnative-image.benchmark.extra-image-build-argument=--allow-incomplete-classpath',
                            '-Dnative-image.benchmark.extra-image-build-argument=--report-unsupported-elements-at-runtime',
                           ],
@@ -112,7 +103,6 @@
                             '-Dnative-image.benchmark.extra-image-build-argument=--allow-incomplete-classpath',
                             '-Dnative-image.benchmark.extra-image-build-argument=--report-unsupported-elements-at-runtime'
                           ],
->>>>>>> dd25856b
 }
 
 _renaissance_config = {
@@ -508,19 +498,11 @@
 }
 
 _scala_dacapo_iterations = {
-<<<<<<< HEAD
     'scalac'        : 40,
-    'scalariform'   : 30,
+    'scalariform'   : 40,
     'scalap'        : 120,
     'scaladoc'      : 40,
-    'scalatest'     : 60, # GR-21548
-=======
-    'scalac'        : 30,
-    'scalariform'   : 30,
-    'scalap'        : 120,
-    'scaladoc'      : 30,
     'scalatest'     : 60,
->>>>>>> dd25856b
     'scalaxb'       : 60,
     'kiama'         : 40,
     'factorie'      : 6,
@@ -544,7 +526,6 @@
     'scalatest'   : ['scala-library-2.8.0.jar'],
     'scalaxb'     : ['scala-library-2.8.0.jar', 'crimson-1.1.3.jar', 'xercesImpl.jar', 'xerces_2_5_0.jar', 'xalan-2.6.0.jar', 'xalan.jar'],
     'tmt'         : ['scala-library-2.8.0.jar'],
-    'scalac'      : ['scala-library-2.8.0.jar'],
 }
 
 _scala_daCapo_additional_lib = {
