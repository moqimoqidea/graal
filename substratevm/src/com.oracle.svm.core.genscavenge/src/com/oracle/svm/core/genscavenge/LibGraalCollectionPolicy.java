--- conflicted
+++ resolved
@@ -73,29 +73,14 @@
      * size is lower but the hinted GC is more often.
      */
     @Override
-<<<<<<< HEAD
     public boolean shouldCollectOnHint(boolean fullGC) {
         guaranteeSizeParametersInitialized();
-        UnsignedWord edenUsedBytes = HeapImpl.getHeapImpl().getAccounting().getEdenUsedBytes();
+        UnsignedWord edenUsedBytes = HeapImpl.getAccounting().getEdenUsedBytes();
         if (fullGC) {
             // For full GC request, we slightly lower the threshold to increase their
             // probability to be performed, as they are supposed to be issued at the lowest
             // memory usage point.
             edenUsedBytes = edenUsedBytes.add(FULL_GC_BONUS);
-=======
-    public boolean shouldCollectOnRequest(GCCause cause, boolean fullGC) {
-        if (cause == GCCause.HintedGC) {
-            guaranteeSizeParametersInitialized();
-            UnsignedWord edenUsedBytes = HeapImpl.getAccounting().getEdenUsedBytes();
-            if (fullGC) {
-                // For full GC request, we slightly lower the threshold to increase their
-                // probability to be performed, as they are supposed to be issued at the lowest
-                // memory usage point.
-                edenUsedBytes = edenUsedBytes.add(FULL_GC_BONUS);
-            }
-            return edenUsedBytes.aboveOrEqual(WordFactory.unsigned(Options.ExpectedEdenSize.getValue())) ||
-                            (UnsignedUtils.toDouble(edenUsedBytes) / UnsignedUtils.toDouble(edenSize) >= Options.UsedEdenProportionThreshold.getValue());
->>>>>>> 77a7f6a6
         }
         return edenUsedBytes.aboveOrEqual(WordFactory.unsigned(Options.ExpectedEdenSize.getValue())) ||
                         (UnsignedUtils.toDouble(edenUsedBytes) / UnsignedUtils.toDouble(edenSize) >= Options.UsedEdenProportionThreshold.getValue());
