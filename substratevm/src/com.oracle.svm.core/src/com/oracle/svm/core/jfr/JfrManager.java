/*
 * Copyright (c) 2019, 2021, Oracle and/or its affiliates. All rights reserved.
 * DO NOT ALTER OR REMOVE COPYRIGHT NOTICES OR THIS FILE HEADER.
 *
 * This code is free software; you can redistribute it and/or modify it
 * under the terms of the GNU General Public License version 2 only, as
 * published by the Free Software Foundation.  Oracle designates this
 * particular file as subject to the "Classpath" exception as provided
 * by Oracle in the LICENSE file that accompanied this code.
 *
 * This code is distributed in the hope that it will be useful, but WITHOUT
 * ANY WARRANTY; without even the implied warranty of MERCHANTABILITY or
 * FITNESS FOR A PARTICULAR PURPOSE.  See the GNU General Public License
 * version 2 for more details (a copy is included in the LICENSE file that
 * accompanied this code).
 *
 * You should have received a copy of the GNU General Public License version
 * 2 along with this work; if not, write to the Free Software Foundation,
 * Inc., 51 Franklin St, Fifth Floor, Boston, MA 02110-1301 USA.
 *
 * Please contact Oracle, 500 Oracle Parkway, Redwood Shores, CA 94065 USA
 * or visit www.oracle.com if you need additional information or have any
 * questions.
 */
package com.oracle.svm.core.jfr;

import java.io.FileNotFoundException;
import java.io.IOException;
import java.nio.file.Files;
import java.nio.file.InvalidPathException;
import java.nio.file.Path;
import java.nio.file.Paths;
import java.text.ParseException;
import java.time.Duration;
import java.util.Arrays;
import java.util.HashMap;
import java.util.Map;

import org.graalvm.nativeimage.ImageSingletons;
import org.graalvm.nativeimage.Platform;
import org.graalvm.nativeimage.Platforms;

import com.oracle.svm.core.SubstrateOptions;
import com.oracle.svm.core.jdk.RuntimeSupport;
import com.oracle.svm.core.jfr.events.EndChunkNativePeriodicEvents;
import com.oracle.svm.core.jfr.events.EveryChunkNativePeriodicEvents;
import com.oracle.svm.core.option.RuntimeOptionKey;
import com.oracle.svm.core.util.UserError.UserException;
import com.oracle.svm.core.util.VMError;

import jdk.graal.compiler.api.replacements.Fold;
import jdk.graal.compiler.core.common.SuppressFBWarnings;
import jdk.graal.compiler.serviceprovider.JavaVersionUtil;
import jdk.jfr.FlightRecorder;
import jdk.jfr.Recording;
import jdk.jfr.internal.LogLevel;
import jdk.jfr.internal.LogTag;
import jdk.jfr.internal.Logger;
import jdk.jfr.internal.OldObjectSample;
import jdk.jfr.internal.Options;
import jdk.jfr.internal.PrivateAccess;
import jdk.jfr.internal.Repository;
import jdk.jfr.internal.SecuritySupport;
import jdk.jfr.internal.jfc.JFC;

/**
 * Called during VM startup and teardown. Also triggers the JFR argument parsing.
 */
public class JfrManager {
    private static final String DEFAULT_JFC_NAME = "default";

    @Platforms(Platform.HOSTED_ONLY.class) //
    final boolean hostedEnabled;

    @Platforms(Platform.HOSTED_ONLY.class)
    public JfrManager(boolean hostedEnabled) {
        this.hostedEnabled = hostedEnabled;
    }

    @Fold
    public static JfrManager get() {
        return ImageSingletons.lookup(JfrManager.class);
    }

    public static RuntimeSupport.Hook startupHook() {
        return isFirstIsolate -> {
            parseFlightRecorderLogging(SubstrateOptions.FlightRecorderLogging.getValue());
            periodicEventSetup();
<<<<<<< HEAD
            parseFlightRecorderOptions();
            if (isJFREnabled()) {
=======

            boolean startRecording = SubstrateOptions.FlightRecorder.getValue() || !SubstrateOptions.StartFlightRecording.getValue().isEmpty();
            if (startRecording) {
>>>>>>> a477d45e
                initRecording();
            }
        };
    }

    public static RuntimeSupport.Hook shutdownHook() {
        return isFirstIsolate -> {
            /*
             * Everything should already have been torn down by JVM.destroyJFR(), which is called in
             * a shutdown hook. So in this method we should only unregister periodic events.
             */
            FlightRecorder.removePeriodicEvent(EveryChunkNativePeriodicEvents::emit);
            FlightRecorder.removePeriodicEvent(EndChunkNativePeriodicEvents::emit);
        };
    }

    private static void parseFlightRecorderOptions() {
        Map<JfrRecorderOptionArgument, String> options = parseArguments(SubstrateOptions.FlightRecorderOptions, JfrRecorderOptionArgument.values());
        String oldObjectQueueSizeArg = options.get(JfrRecorderOptionArgument.OldObjectQueueSize);
        if (oldObjectQueueSizeArg != null) {
            try {
                SubstrateJVM.getJfrOldObjectProfiler().configure(Integer.parseInt(oldObjectQueueSizeArg));
            } catch (NumberFormatException e) {
                throw new IllegalArgumentException("Unable to parse old object queue size argument", e);
            }
        }
    }

    private static void parseFlightRecorderLogging(String option) {
        SubstrateJVM.getJfrLogging().parseConfiguration(option);
    }

    private static void periodicEventSetup() throws SecurityException {
        // The callbacks that are registered below, are invoked regularly to emit periodic native
        // events such as OSInformation or JVMInformation.
        FlightRecorder.addPeriodicEvent(EveryChunkNativePeriodicEvents.class, EveryChunkNativePeriodicEvents::emit);
        FlightRecorder.addPeriodicEvent(EndChunkNativePeriodicEvents.class, EndChunkNativePeriodicEvents::emit);
    }

    private static void initRecording() {
<<<<<<< HEAD
        Map<JfrStartArgument, String> args = parseArguments(SubstrateOptions.StartFlightRecording, JfrStartArgument.values());
        String name = args.get(JfrStartArgument.Name);
        String[] settings = parseSettings(args);
        Long delay = parseDuration(args, JfrStartArgument.Delay);
        Long duration = parseDuration(args, JfrStartArgument.Duration);
        Boolean disk = parseBoolean(args, JfrStartArgument.Disk);
        String path = args.get(JfrStartArgument.Filename);
        Long maxAge = parseDuration(args, JfrStartArgument.MaxAge);
        Long maxSize = parseMaxSize(args, JfrStartArgument.MaxSize);
        Boolean dumpOnExit = parseBoolean(args, JfrStartArgument.DumpOnExit);
        Boolean pathToGcRoots = parseBoolean(args, JfrStartArgument.PathToGCRoots);
=======
        Map<JfrArgument, String> startArgs = parseJfrOptions(SubstrateOptions.StartFlightRecording.getValue(), JfrStartArgument.values());
        Map<JfrArgument, String> optionsArgs = parseJfrOptions(SubstrateOptions.FlightRecorderOptions.getValue(), FlightRecorderOptionsArgument.values());

        String name = startArgs.get(JfrStartArgument.Name);
        String[] settings = parseSettings(startArgs);
        Long delay = parseDuration(startArgs, JfrStartArgument.Delay);
        Long duration = parseDuration(startArgs, JfrStartArgument.Duration);
        Boolean disk = parseBoolean(startArgs, JfrStartArgument.Disk);
        String path = startArgs.get(JfrStartArgument.Filename);
        Long maxAge = parseDuration(startArgs, JfrStartArgument.MaxAge);
        Long maxSize = parseMaxSize(startArgs, JfrStartArgument.MaxSize);
        Boolean dumpOnExit = parseBoolean(startArgs, JfrStartArgument.DumpOnExit);
        Boolean pathToGcRoots = parseBoolean(startArgs, JfrStartArgument.PathToGCRoots);
        String stackDepth = optionsArgs.get(FlightRecorderOptionsArgument.StackDepth);
        Long maxChunkSize = parseMaxSize(optionsArgs, FlightRecorderOptionsArgument.MaxChunkSize);
        Long memorySize = parseMaxSize(optionsArgs, FlightRecorderOptionsArgument.MemorySize);
        Long globalBufferSize = parseMaxSize(optionsArgs, FlightRecorderOptionsArgument.GlobalBufferSize);
        Long globalBufferCount = parseMaxSize(optionsArgs, FlightRecorderOptionsArgument.GlobalBufferCount);
        Long threadBufferSize = parseMaxSize(optionsArgs, FlightRecorderOptionsArgument.ThreadBufferSize);
        Boolean preserveRepo = parseBoolean(optionsArgs, FlightRecorderOptionsArgument.PreserveRepository);
        String repositoryPath = optionsArgs.get(FlightRecorderOptionsArgument.RepositoryPath);
>>>>>>> a477d45e

        try {
            if (Logger.shouldLog(LogTag.JFR_DCMD, LogLevel.DEBUG)) {
                Logger.log(LogTag.JFR_DCMD, LogLevel.DEBUG, "Executing DCmdStart: name=" + name +
                                ", settings=" + Arrays.asList(settings) +
                                ", delay=" + delay +
                                ", duration=" + duration +
                                ", disk=" + disk +
                                ", filename=" + path +
                                ", maxage=" + maxAge +
                                ", maxsize=" + maxSize +
                                ", dumponexit =" + dumpOnExit +
                                ", path-to-gc-roots=" + pathToGcRoots);
            }
            if (name != null) {
                try {
                    Integer.parseInt(name);
                    throw new Exception("Name of recording can't be numeric");
                } catch (NumberFormatException nfe) {
                    // ok, can't be mixed up with name
                }
            }

            if (duration == null && Boolean.FALSE.equals(dumpOnExit) && path != null) {
                throw new Exception("Filename can only be set for a time bound recording or if dumponexit=true. Set duration/dumponexit or omit filename.");
            }
            if (settings.length == 1 && settings[0].length() == 0) {
                throw new Exception("No settings specified. Use settings=none to start without any settings");
            }
            Map<String, String> s = new HashMap<>();
            for (String configName : settings) {
                try {
                    s.putAll(JFC.createKnown(configName).getSettings());
                } catch (FileNotFoundException e) {
                    throw new Exception("Could not find settings file'" + configName + "'", e);
                } catch (IOException | ParseException e) {
                    throw new Exception("Could not parse settings file '" + settings[0] + "'", e);
                }
            }

            OldObjectSample.updateSettingPathToGcRoots(s, pathToGcRoots);

            if (duration != null) {
                if (duration < 1000L * 1000L * 1000L) {
                    // to avoid typo, duration below 1s makes no sense
                    throw new Exception("Could not start recording, duration must be at least 1 second.");
                }
            }

            if (delay != null) {
                if (delay < 1000L * 1000L * 1000) {
                    // to avoid typo, delay shorter than 1s makes no sense.
                    throw new Exception("Could not start recording, delay must be at least 1 second.");
                }
            }

            if (stackDepth != null) {
                try {
                    Options.setStackDepth(Integer.valueOf(stackDepth));
                } catch (Throwable e) {
                    throw new Exception("Could not start recording, stack depth is not an integer.", e);
                }
            }

            if (repositoryPath != null) {
                try {
                    SecuritySupport.SafePath repositorySafePath = new SecuritySupport.SafePath(repositoryPath);
                    Repository.getRepository().setBasePath(repositorySafePath);
                } catch (Throwable e) {
                    throw new Exception("Could not start recording, repository path is invalid.", e);
                }
            }

            if (maxChunkSize != null) {
                Options.setMaxChunkSize(maxChunkSize);
            }

            if (preserveRepo != null) {
                Options.setPreserveRepository(preserveRepo);
            }

            if (threadBufferSize != null) {
                Options.setThreadBufferSize(threadBufferSize);
            }

            if (globalBufferCount != null) {
                Options.setGlobalBufferCount(globalBufferCount);
            }

            if (globalBufferSize != null) {
                Options.setGlobalBufferSize(globalBufferSize);
            }

            if (memorySize != null) {
                Options.setMemorySize(memorySize);
            }

            Recording recording = new Recording();
            if (name != null) {
                recording.setName(name);
            }

            if (disk != null) {
                recording.setToDisk(disk.booleanValue());
            }
            recording.setSettings(s);
            SecuritySupport.SafePath safePath = null;

            if (path != null) {
                try {
                    if (dumpOnExit == null) {
                        // default to dumponexit=true if user specified filename
                        dumpOnExit = Boolean.TRUE;
                    }
                    Path p = Paths.get(path);
                    if (Files.isDirectory(p) && (JavaVersionUtil.JAVA_SPEC >= 23 || Boolean.TRUE.equals(dumpOnExit))) {
                        // Decide destination filename at dump time
                        // Purposely avoid generating filename in Recording#setDestination due to
                        // security concerns
                        JfrJdkCompatibility.setDumpDirectory(PrivateAccess.getInstance().getPlatformRecording(recording), new SecuritySupport.SafePath(p));
                    } else {
                        safePath = resolvePath(recording, path);
                        recording.setDestination(safePath.toPath());
                    }
                } catch (IOException | InvalidPathException e) {
                    recording.close();
                    throw new Exception("Could not start recording, not able to write to file: " + path, e);
                }
            }

            if (maxAge != null) {
                recording.setMaxAge(Duration.ofNanos(maxAge));
            }

            if (maxSize != null) {
                recording.setMaxSize(maxSize);
            }

            if (duration != null) {
                recording.setDuration(Duration.ofNanos(duration));
            }

            if (dumpOnExit != null) {
                recording.setDumpOnExit(dumpOnExit);
            }

            StringBuilder msg = new StringBuilder();

            if (delay != null) {
                Duration dDelay = Duration.ofNanos(delay);
                recording.scheduleStart(dDelay);

                msg.append("Recording " + recording.getId() + " scheduled to start in ");
                msg.append(JfrJdkCompatibility.formatTimespan(dDelay, " "));
                msg.append(".");
            } else {
                recording.start();
                msg.append("Started recording " + recording.getId() + ".");
            }

            if (recording.isToDisk() && duration == null && maxAge == null && maxSize == null) {
                msg.append(" No limit specified, using maxsize=250MB as default.");
                recording.setMaxSize(250 * 1024L * 1024L);
            }

            if (safePath != null && duration != null) {
                msg.append(" The result will be written to:");
                msg.append(System.getProperty("line.separator"));
                msg.append(getPath(safePath));
                msg.append(System.getProperty("line.separator"));
            }
            Logger.log(LogTag.JFR_SYSTEM, LogLevel.INFO, msg.toString());
        } catch (Throwable e) {
            VMError.shouldNotReachHere(e);
        }
    }

    private static SecuritySupport.SafePath resolvePath(Recording recording, String filename) throws InvalidPathException {
        if (filename == null) {
            return makeGenerated(recording, Paths.get("."));
        }
        Path path = Paths.get(filename);
        if (Files.isDirectory(path)) {
            return makeGenerated(recording, path);
        }
        return new SecuritySupport.SafePath(path.toAbsolutePath().normalize());
    }

    private static SecuritySupport.SafePath makeGenerated(Recording recording, Path directory) {
        return new SecuritySupport.SafePath(directory.toAbsolutePath().resolve(JfrJdkCompatibility.makeFilename(recording)).normalize());
    }

    private static String getPath(SecuritySupport.SafePath path) {
        if (path == null) {
            return "N/A";
        }
        try {
            return getPath(SecuritySupport.getAbsolutePath(path).toPath());
        } catch (IOException ioe) {
            return getPath(path.toPath());
        }
    }

    private static String getPath(Path path) {
        try {
            return path.toAbsolutePath().toString();
        } catch (SecurityException e) {
            // fall back on filename
            return path.toString();
        }
    }

<<<<<<< HEAD
    private static <T extends JfrCmdLineArgument> Map<T, String> parseArguments(RuntimeOptionKey<String> runtimeOptionKey, T[] possibleArguments) {
        Map<T, String> optionsMap = new HashMap<>();
        String text = runtimeOptionKey.getValue();
        if (!text.isEmpty()) {
            String[] options = text.split(",");
            for (String option : options) {
                String[] keyVal = option.split("=");
                T arg = findArgument(possibleArguments, keyVal[0]);
=======
    private static Map<JfrArgument, String> parseJfrOptions(String userInput, JfrArgument[] possibleArguments) {
        Map<JfrArgument, String> optionsMap = new HashMap<>();
        if (!userInput.isEmpty()) {
            String[] options = userInput.split(",");
            for (String option : options) {
                String[] keyVal = option.split("=");
                JfrArgument arg = findArgument(possibleArguments, keyVal[0]);
>>>>>>> a477d45e
                if (arg == null) {
                    throw VMError.shouldNotReachHere("Unknown argument '" + keyVal[0] + "' in " + runtimeOptionKey.getName());
                }
                optionsMap.put(arg, keyVal[1]);
            }
        }
        return optionsMap;
    }

    private static String[] parseSettings(Map<JfrArgument, String> args) throws UserException {
        String settings = args.get(JfrStartArgument.Settings);
        if (settings == null) {
            return new String[]{DEFAULT_JFC_NAME};
        } else if (settings.equals("none")) {
            return new String[0];
        } else {
            return settings.split(",");
        }
    }

    @SuppressFBWarnings(value = "NP_BOOLEAN_RETURN_NULL", justification = "null allowed as return value")
    private static Boolean parseBoolean(Map<JfrArgument, String> args, JfrArgument key) throws IllegalArgumentException {
        String value = args.get(key);
        if (value == null) {
            return null;
        } else if ("true".equalsIgnoreCase(value)) {
            return true;
        } else if ("false".equalsIgnoreCase(value)) {
            return false;
        } else {
            throw VMError.shouldNotReachHere("Could not parse JFR argument '" + key.getCmdLineKey() + "=" + value + "'. Expected a boolean value.");
        }
    }

    private static Long parseDuration(Map<JfrArgument, String> args, JfrStartArgument key) {
        String value = args.get(key);
        if (value != null) {
            try {
                int idx = indexOfFirstNonDigitCharacter(value);
                long time;
                try {
                    time = Long.parseLong(value.substring(0, idx));
                } catch (NumberFormatException e) {
                    throw new IllegalArgumentException("Expected a number.");
                }

                if (idx == value.length()) {
                    // only accept missing unit if the value is 0
                    if (time != 0) {
                        throw new IllegalArgumentException("Unit is required.");
                    }
                    return 0L;
                }

                String unit = value.substring(idx);
                if ("ns".equals(unit)) {
                    return Duration.ofNanos(time).toNanos();
                } else if ("us".equals(unit)) {
                    return Duration.ofNanos(time * 1000).toNanos();
                } else if ("ms".equals(unit)) {
                    return Duration.ofMillis(time).toNanos();
                } else if ("s".equals(unit)) {
                    return Duration.ofSeconds(time).toNanos();
                } else if ("m".equals(unit)) {
                    return Duration.ofMinutes(time).toNanos();
                } else if ("h".equals(unit)) {
                    return Duration.ofHours(time).toNanos();
                } else if ("d".equals(unit)) {
                    return Duration.ofDays(time).toNanos();
                }
                throw new IllegalArgumentException("Unit is invalid.");
            } catch (IllegalArgumentException e) {
                throw VMError.shouldNotReachHere("Could not parse JFR argument '" + key.cmdLineKey + "=" + value + "'. " + e.getMessage());
            }
        }
        return null;
    }

    private static Long parseMaxSize(Map<JfrArgument, String> args, JfrArgument key) {
        final String value = args.get(key);
        if (value != null) {
            try {
                int idx = indexOfFirstNonDigitCharacter(value);
                long number;
                try {
                    number = Long.parseLong(value.substring(0, idx));
                } catch (NumberFormatException e) {
                    throw new IllegalArgumentException("Expected a number.");
                }

                // Missing unit, number is plain bytes
                if (idx == value.length()) {
                    return number;
                }

                final char unit = value.substring(idx).charAt(0);
                switch (unit) {
                    case 'k':
                    case 'K':
                        return number * 1024;
                    case 'm':
                    case 'M':
                        return number * 1024 * 1024;
                    case 'g':
                    case 'G':
                        return number * 1024 * 1024 * 1024;
                    default:
                        // Unknown unit, number is treated as plain bytes
                        return number;
                }
            } catch (IllegalArgumentException e) {
                throw VMError.shouldNotReachHere("Could not parse JFR argument '" + key.getCmdLineKey() + "=" + value + "'. " + e.getMessage());
            }
        }
        return null;
    }

    private static int indexOfFirstNonDigitCharacter(String durationText) {
        int idx = 0;
        while (idx < durationText.length() && Character.isDigit(durationText.charAt(idx))) {
            idx++;
        }
        return idx;
    }

<<<<<<< HEAD
    private static <T extends JfrCmdLineArgument> T findArgument(T[] possibleArguments, String value) {
        for (T arg : possibleArguments) {
=======
    private static JfrArgument findArgument(JfrArgument[] possibleArguments, String value) {
        for (JfrArgument arg : possibleArguments) {
>>>>>>> a477d45e
            if (arg.getCmdLineKey().equals(value)) {
                return arg;
            }
        }
        return null;
    }

<<<<<<< HEAD
    private interface JfrCmdLineArgument {
        String getCmdLineKey();
    }

    private enum JfrStartArgument implements JfrCmdLineArgument {
=======
    private interface JfrArgument {
        String getCmdLineKey();
    }

    private enum JfrStartArgument implements JfrArgument {
>>>>>>> a477d45e
        Name("name"),
        Settings("settings"),
        Delay("delay"),
        Duration("duration"),
        Filename("filename"),
        Disk("disk"),
        MaxAge("maxage"),
        MaxSize("maxsize"),
        DumpOnExit("dumponexit"),
        PathToGCRoots("path-to-gc-roots");

        private final String cmdLineKey;

        JfrStartArgument(String key) {
            this.cmdLineKey = key;
        }

        @Override
        public String getCmdLineKey() {
<<<<<<< HEAD
            return this.cmdLineKey;
        }
    }

    private enum JfrRecorderOptionArgument implements JfrCmdLineArgument {
        OldObjectQueueSize("old-object-queue-size");

        private final String cmdLineKey;

        JfrRecorderOptionArgument(String key) {
=======
            return cmdLineKey;
        }
    }

    private enum FlightRecorderOptionsArgument implements JfrArgument {
        GlobalBufferCount("globalbuffercount"),
        GlobalBufferSize("globalbuffersize"),
        MaxChunkSize("maxchunksize"),
        MemorySize("memorysize"),
        RepositoryPath("repositorypath"),
        StackDepth("stackdepth"),
        ThreadBufferSize("thread_buffer_size"),
        PreserveRepository("preserve-repository");

        private final String cmdLineKey;

        FlightRecorderOptionsArgument(String key) {
>>>>>>> a477d45e
            this.cmdLineKey = key;
        }

        @Override
        public String getCmdLineKey() {
            return cmdLineKey;
        }
    }
}<|MERGE_RESOLUTION|>--- conflicted
+++ resolved
@@ -86,14 +86,9 @@
         return isFirstIsolate -> {
             parseFlightRecorderLogging(SubstrateOptions.FlightRecorderLogging.getValue());
             periodicEventSetup();
-<<<<<<< HEAD
-            parseFlightRecorderOptions();
-            if (isJFREnabled()) {
-=======
 
             boolean startRecording = SubstrateOptions.FlightRecorder.getValue() || !SubstrateOptions.StartFlightRecording.getValue().isEmpty();
             if (startRecording) {
->>>>>>> a477d45e
                 initRecording();
             }
         };
@@ -110,18 +105,6 @@
         };
     }
 
-    private static void parseFlightRecorderOptions() {
-        Map<JfrRecorderOptionArgument, String> options = parseArguments(SubstrateOptions.FlightRecorderOptions, JfrRecorderOptionArgument.values());
-        String oldObjectQueueSizeArg = options.get(JfrRecorderOptionArgument.OldObjectQueueSize);
-        if (oldObjectQueueSizeArg != null) {
-            try {
-                SubstrateJVM.getJfrOldObjectProfiler().configure(Integer.parseInt(oldObjectQueueSizeArg));
-            } catch (NumberFormatException e) {
-                throw new IllegalArgumentException("Unable to parse old object queue size argument", e);
-            }
-        }
-    }
-
     private static void parseFlightRecorderLogging(String option) {
         SubstrateJVM.getJfrLogging().parseConfiguration(option);
     }
@@ -134,21 +117,8 @@
     }
 
     private static void initRecording() {
-<<<<<<< HEAD
-        Map<JfrStartArgument, String> args = parseArguments(SubstrateOptions.StartFlightRecording, JfrStartArgument.values());
-        String name = args.get(JfrStartArgument.Name);
-        String[] settings = parseSettings(args);
-        Long delay = parseDuration(args, JfrStartArgument.Delay);
-        Long duration = parseDuration(args, JfrStartArgument.Duration);
-        Boolean disk = parseBoolean(args, JfrStartArgument.Disk);
-        String path = args.get(JfrStartArgument.Filename);
-        Long maxAge = parseDuration(args, JfrStartArgument.MaxAge);
-        Long maxSize = parseMaxSize(args, JfrStartArgument.MaxSize);
-        Boolean dumpOnExit = parseBoolean(args, JfrStartArgument.DumpOnExit);
-        Boolean pathToGcRoots = parseBoolean(args, JfrStartArgument.PathToGCRoots);
-=======
-        Map<JfrArgument, String> startArgs = parseJfrOptions(SubstrateOptions.StartFlightRecording.getValue(), JfrStartArgument.values());
-        Map<JfrArgument, String> optionsArgs = parseJfrOptions(SubstrateOptions.FlightRecorderOptions.getValue(), FlightRecorderOptionsArgument.values());
+        Map<JfrArgument, String> startArgs = parseJfrOptions(SubstrateOptions.StartFlightRecording, JfrStartArgument.values());
+        Map<JfrArgument, String> optionsArgs = parseJfrOptions(SubstrateOptions.FlightRecorderOptions, FlightRecorderOptionsArgument.values());
 
         String name = startArgs.get(JfrStartArgument.Name);
         String[] settings = parseSettings(startArgs);
@@ -160,15 +130,15 @@
         Long maxSize = parseMaxSize(startArgs, JfrStartArgument.MaxSize);
         Boolean dumpOnExit = parseBoolean(startArgs, JfrStartArgument.DumpOnExit);
         Boolean pathToGcRoots = parseBoolean(startArgs, JfrStartArgument.PathToGCRoots);
-        String stackDepth = optionsArgs.get(FlightRecorderOptionsArgument.StackDepth);
+        Integer stackDepth = parseInteger(optionsArgs, FlightRecorderOptionsArgument.StackDepth);
         Long maxChunkSize = parseMaxSize(optionsArgs, FlightRecorderOptionsArgument.MaxChunkSize);
         Long memorySize = parseMaxSize(optionsArgs, FlightRecorderOptionsArgument.MemorySize);
         Long globalBufferSize = parseMaxSize(optionsArgs, FlightRecorderOptionsArgument.GlobalBufferSize);
         Long globalBufferCount = parseMaxSize(optionsArgs, FlightRecorderOptionsArgument.GlobalBufferCount);
         Long threadBufferSize = parseMaxSize(optionsArgs, FlightRecorderOptionsArgument.ThreadBufferSize);
+        Integer oldObjectQueueSize = parseInteger(optionsArgs, FlightRecorderOptionsArgument.OldObjectQueueSize);
         Boolean preserveRepo = parseBoolean(optionsArgs, FlightRecorderOptionsArgument.PreserveRepository);
         String repositoryPath = optionsArgs.get(FlightRecorderOptionsArgument.RepositoryPath);
->>>>>>> a477d45e
 
         try {
             if (Logger.shouldLog(LogTag.JFR_DCMD, LogLevel.DEBUG)) {
@@ -233,6 +203,14 @@
                 }
             }
 
+            if (oldObjectQueueSizeArg != null) {
+                try {
+                    SubstrateJVM.getJfrOldObjectProfiler().configure(Integer.parseInt(oldObjectQueueSizeArg));
+                } catch (NumberFormatException e) {
+                    throw new IllegalArgumentException("Unable to parse old object queue size argument", e);
+                }
+            }
+            
             if (repositoryPath != null) {
                 try {
                     SecuritySupport.SafePath repositorySafePath = new SecuritySupport.SafePath(repositoryPath);
@@ -381,24 +359,14 @@
         }
     }
 
-<<<<<<< HEAD
-    private static <T extends JfrCmdLineArgument> Map<T, String> parseArguments(RuntimeOptionKey<String> runtimeOptionKey, T[] possibleArguments) {
-        Map<T, String> optionsMap = new HashMap<>();
+    private static Map<JfrArgument, String> parseJfrOptions(RuntimeOptionKey<String> runtimeOptionKey, JfrArgument[] possibleArguments) {
+        Map<JfrArgument, String> optionsMap = new HashMap<>();
         String text = runtimeOptionKey.getValue();
-        if (!text.isEmpty()) {
-            String[] options = text.split(",");
-            for (String option : options) {
-                String[] keyVal = option.split("=");
-                T arg = findArgument(possibleArguments, keyVal[0]);
-=======
-    private static Map<JfrArgument, String> parseJfrOptions(String userInput, JfrArgument[] possibleArguments) {
-        Map<JfrArgument, String> optionsMap = new HashMap<>();
         if (!userInput.isEmpty()) {
             String[] options = userInput.split(",");
             for (String option : options) {
                 String[] keyVal = option.split("=");
                 JfrArgument arg = findArgument(possibleArguments, keyVal[0]);
->>>>>>> a477d45e
                 if (arg == null) {
                     throw VMError.shouldNotReachHere("Unknown argument '" + keyVal[0] + "' in " + runtimeOptionKey.getName());
                 }
@@ -524,13 +492,8 @@
         return idx;
     }
 
-<<<<<<< HEAD
-    private static <T extends JfrCmdLineArgument> T findArgument(T[] possibleArguments, String value) {
-        for (T arg : possibleArguments) {
-=======
     private static JfrArgument findArgument(JfrArgument[] possibleArguments, String value) {
         for (JfrArgument arg : possibleArguments) {
->>>>>>> a477d45e
             if (arg.getCmdLineKey().equals(value)) {
                 return arg;
             }
@@ -538,19 +501,11 @@
         return null;
     }
 
-<<<<<<< HEAD
-    private interface JfrCmdLineArgument {
-        String getCmdLineKey();
-    }
-
-    private enum JfrStartArgument implements JfrCmdLineArgument {
-=======
     private interface JfrArgument {
         String getCmdLineKey();
     }
 
     private enum JfrStartArgument implements JfrArgument {
->>>>>>> a477d45e
         Name("name"),
         Settings("settings"),
         Delay("delay"),
@@ -570,18 +525,6 @@
 
         @Override
         public String getCmdLineKey() {
-<<<<<<< HEAD
-            return this.cmdLineKey;
-        }
-    }
-
-    private enum JfrRecorderOptionArgument implements JfrCmdLineArgument {
-        OldObjectQueueSize("old-object-queue-size");
-
-        private final String cmdLineKey;
-
-        JfrRecorderOptionArgument(String key) {
-=======
             return cmdLineKey;
         }
     }
@@ -591,6 +534,7 @@
         GlobalBufferSize("globalbuffersize"),
         MaxChunkSize("maxchunksize"),
         MemorySize("memorysize"),
+        OldObjectQueueSize("old-object-queue-size");
         RepositoryPath("repositorypath"),
         StackDepth("stackdepth"),
         ThreadBufferSize("thread_buffer_size"),
@@ -599,7 +543,6 @@
         private final String cmdLineKey;
 
         FlightRecorderOptionsArgument(String key) {
->>>>>>> a477d45e
             this.cmdLineKey = key;
         }
 
