--- conflicted
+++ resolved
@@ -162,12 +162,8 @@
     }
 
     public static boolean hasQueue(Reference<?> instance) {
-<<<<<<< HEAD
-        return cast(instance).queue != Target_java_lang_ref_ReferenceQueue.NULL_QUEUE;
-=======
         return cast(instance).queue != (JavaVersionUtil.JAVA_SPEC > 21 ? Target_java_lang_ref_ReferenceQueue.NULL_QUEUE
                         : Target_java_lang_ref_ReferenceQueue.NULL);
->>>>>>> dff147b6
     }
 
     /*
@@ -235,12 +231,8 @@
                 } else {
                     @SuppressWarnings("unchecked")
                     Target_java_lang_ref_ReferenceQueue<? super Object> queue = SubstrateUtil.cast(ref.queue, Target_java_lang_ref_ReferenceQueue.class);
-<<<<<<< HEAD
-                    if (queue != Target_java_lang_ref_ReferenceQueue.NULL_QUEUE) {
-=======
                     if (queue != (JavaVersionUtil.JAVA_SPEC > 21 ? Target_java_lang_ref_ReferenceQueue.NULL_QUEUE
                                     : Target_java_lang_ref_ReferenceQueue.NULL)) {
->>>>>>> dff147b6
                         // Enqueues, avoiding the potentially overridden Reference.enqueue().
                         queue.enqueue(ref);
                     }
