--- conflicted
+++ resolved
@@ -124,12 +124,7 @@
 
     abstract class TestChildNode extends Node {
 
-<<<<<<< HEAD
-        public TestChildNode() {
-=======
         TestChildNode() {
-            super(null);
->>>>>>> 67c4830f
         }
 
         abstract int execute(VirtualFrame frame);
