--- conflicted
+++ resolved
@@ -29,13 +29,10 @@
 * GR-64594 Bytecode DSL: Builder instances now have a `toString()` implementation that prints current operations as well as the instructions that have been already emitted. This should make it easier to debug problems with builder usage.
 * GR-64594 Bytecode DSL: Added `@GenerateBytecode(..., additionalAssertions=true)` to enable additional assertions for Bytecode DSL implementation bugs. This feature can also be enabled with `-A.truffle.dsl.AdditionalAssertions=true` at Java source compile time. These assertions are intentionally disabled by default, as they can lead to slow-downs even when assertions are disabled.
 * GR-65428 JDK specific optimizations when building Truffle languages with native-image are now enabled by default, even if the truffle-enterprise.jar is not provided on the class or module-path.
-<<<<<<< HEAD
 * GR-38296 Removed the deprecated `BytecodeOSRNode.copyIntoOSRFrame` hook that does not declare a `targetMetadata` parameter.
 
-=======
 * GR-65616 Added `ExactMath.truncateToUnsignedInt(float)` and `ExactMath.truncateToUnsignedLong(double)` methods that remove the decimal part (round toward zero) of a floating point (float or double) value and convert it to a saturated unsigned integer (int or long) value. These methods are intrinsic candidates.
 * GR-65616 Added `ExactMath.unsignedToFloat(long)` and `ExactMath.unsignedToDouble(long)` methods to convert an unsigned `long` to the closest `float` and `double` value, respectively. These methods are intrinsic candidates.
->>>>>>> c379e488
 
 ## Version 24.2.0
 * GR-60636 Truffle now stops compiling when the code cache fills up on HotSpot. A warning is printed when that happens.
