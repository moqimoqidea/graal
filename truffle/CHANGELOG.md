# Truffle Changelog

This changelog summarizes major changes between Truffle versions relevant to languages implementors building upon the Truffle framework. The main focus is on APIs exported by Truffle.

## Version 25.1
* GR-65048: Introduced `InternalResource.OS.UNSUPPORTED` and `InternalResource.CPUArchitecture.UNSUPPORTED` to represent unsupported platforms. Execution on unsupported platforms must be explicitly enabled using the system property `-Dpolyglot.engine.allowUnsupportedPlatform=true`. If this property is not set, calls to `OS.getCurrent()` or `CPUArchitecture.getCurrent()` will throw an `IllegalStateException` when running on an unsupported platform. `InternalResource` implementations should handle the unsupported platform and describe possible steps in the error message on how to proceed.
* GR-66839: Deprecate `Location#isFinal()` as it always returns false.
* GR-67702: Specialization DSL: For nodes annotated with `@GenerateInline`, inlining warnings emitted for `@Cached SomeNode helper` expressions are now suppressed if the helper node class is explicitly annotated with `@GenerateInline(false)`, or is not a DSL node. This avoids unnecessary warnings if inlining for a node was explicitly disabled, and makes it possible to remove `@Cached(inline = false)` in most cases.
* GR-68165: `DynamicObjectLibrary#setDynamicType` transitions are now weak, like `DynamicObjectLibrary#putConstant` transitions.
* GR-67821: `TruffleLanguage.Env#createSystemThread` is now allowed to be be called from a system thread now without an explicitly entered context.
* GR-67702: Specialization DSL: For nodes annotated with `@GenerateInline`, inlining warnings emitted for `@Cached` expressions are now suppressed if the inlined node is explicitly annotated with `@GenerateInline(false)`. This avoids unnecessary warnings if inlining for a node was explicitly disabled.
* GR-66310: Added support for passing arrays of primitive types to native code through the Truffle NFI Panama backend.
* GR-61292: Specialization DSL: Single specialization nodes no longer specialize on first execution unless they use assumptions, cached state, or multiple instances. This was done to improve the interpreter performance and memory footprint of such nodes. As a result, these nodes no longer invalidate on first execution, which means they can no longer be used as an implicit branch profile. Language implementations are encouraged to check whether they are relying on this behavior and insert explicit branch profiles instead (see `BranchProfile` or `InlinedBranchProfile`).
* GR-64005: Bytecode DSL: `@Operation` annotated classes can now inherit specializations and methods from super classes which are also declared in the same bytecode root node class. Language implementations no longer need to use operation proxies to use specialization inheritance.
* GR-69188: Added `@HostCompilerDirectives.InliningRoot` to explicitly trigger host inlining for a method designed for partial evaluation. Note that on SubstrateVM, host inlining is automatically enabled for all runtime-compilable methods, while on HotSpot you must add either `@HostCompilerDirectives.InliningRoot` or `@HostCompilerDirectives.BytecodeInterpreterSwitch` to enable it. Host inlining is only enabled if Graal is enabled as a Java host compiler. 
* GR-67146: Specialization DSL: Added `@Bind` support for frames (including materialized frames).
* GR-67146: Bytecode DSL: Added support for user-defined yield operations using `@Yield`. These operations behave like the built-in yield but allow you to customize the yield result or perform custom logic on yield.
* GR-69495: Bytecode DSL: Added a new `storeBytecodeIndex` attribute to all operation annotations to configure whether the bytecode index needs to be stored. When `@GenerateBytecode(storeBytecodeIndexInFrame = true)` is set and the attribute is left at its default, the DSL will emit a warning recommending explicit configuration. Additionally, introduced the `@StoreBytecodeIndex` annotation, which lets you specify bytecode index updates for individual specializations or fallbacks.
* GR-69853: TruffleStrings: Added explicit little-endian and big-endian methods to `ReadCharUTF16Node`.

* GR-68916: Added `TruffleString.MaterializeLazySubstringNode`. Use this node to free any unnecessary memory held by lazy substrings.
* GR-68916: Added `TruffleString.MaterializeSubstringNode`. Use this node to free any unnecessary memory held by lazy substrings.
* GR-8251: Added `DebuggerSession.disposeStepping(Thread)` to the debugger API to allow disposal of any pending step on a thread.
* GR-8251: Pending steps are no longer removed when no debugging action is prepared on a `SuspendedEvent`. In practice, this means that the lifecycle of steps is now independent of breakpoint hits.
* GR-8251: `DebuggerSession.resumeThread(Thread)` no longer cancels ongoing step operations. Stepping is now independent of other debugger actions to enhance flexibility.
* GR-61293: Bytecode DSL: Specialization state is now inlined into the bytecode array, which reduces memory footprint and interpreter execution time.
* GR-69649: Bytecode DSL now encodes primitive constant operands directly in the bytecode, reducing memory indirections in the interpreter. This optimization is enabled by default; you can configure it with `@GenerateBytecode(inlinePrimitiveConstants = true)`.
* GR-68993: Added `HostCompilerDirectives.markThreadedSwitch(int)` to mark a switch statement within a loop as a candidate for threaded switch optimization.
* GR-68993: Bytecode DSL: All bytecode interpreters are now using the threaded switch optimization by default. This new optimization can be configured using `@GenerateBytecode(enableThreadedSwitch=true|false)`.
* GR-71030: Bytecode DSL now generates a new `MyBytecodeRootNodeGen.Bytecode` class that can be accessed via the `MyBytecodeRootNodeGen.BYTECODE` singleton. This class which extends the added `BytecodeDescriptor` allows you to parse, serialize and deserialize bytecode nodes in addition to the already existing static methods in the generated code.
* GR-71030: Bytecode DSL now provides an `InstructionDescriptor` generated implementation for the bytecode interpreter. The instructions can be accessed via the new BytecodeDescriptor like this: `MyBytecodeRootNodeGen.BYTECODE.getInstructionDescriptors()`. There is also `MyBytecodeRootNodeGen.BYTECODE.dump()` to produce a human-readable instruction format.
* GR-71031: Added new method `BytecodeDescriptor.update(MyLanguage, BytecodeConfig)` to update the bytecode config for all current root nodes and root nodes created in the future of a language.
* GR-51945: Bytecode DSL, added `InstructionTracer` with `onInstructionEnter(InstructionAccess, BytecodeNode, int, Frame)`. Tracers can be attached per root via `BytecodeRootNodes.addInstructionTracer(InstructionTracer)` and per descriptor via `BytecodeDescriptor.addInstructionTracer(TruffleLanguage, InstructionTracer)`. Attaching a tracer invalidates affected roots and may trigger reparse and comes at a significant cost.
* GR-51945: Bytecode DSL: added instruction tracer reference implementations `PrintInstructionTracer` and `InstructionHistogramTracer`. These are intended for diagnostics.
* GR-51945: Added option `engine.TraceBytecode` to enable printing each executed Bytecode DSL instruction. Use the `engine.BytecodeMethodFilter` option to print instructions only for a given method.
* GR-51945: Added option `engine.BytecodeHistogram` to enable printing a bytecode histogram on engine close. Use `engine.BytecodeHistogramInterval` to configure the interval at which the histogram is reset and printed.

* GR-70086: Added `replacementOf` and `replacementMethod` attributes to `GenerateLibrary.Abstract` annotation. They enable automatic generation of legacy delegators during message library evolution, while allowing custom conversions when needed.
* GR-70086 Deprecated `Message.resolve(Class<?>, String)`. Use `Message.resolveExact(Class<?>, String, Class<?>...)` with argument types instead. This deprecation was necessary as library messages are no longer unique by message name, if the previous message was deprecated.
* GR-71299 Improved the responsiveness of the Truffle compilation queue by refining the computation of the execution rate of compilation units in the queue.
  * Added `engine.TraversingQueueRateHalfLife` to allow fine-tuning of the compilation queue responsiveness.

* GR-36894: Added `DynamicObject` nodes for dealing with `DynamicObject` properties and shapes, as a more lightweight replacement for `DynamicObjectLibrary`, including:
    * `DynamicObject.GetNode`: gets the value of a property or a default value if absent
    * `DynamicObject.PutNode`: adds a new property or sets the value of an existing property
    * `DynamicObject.ContainsKeyNode`: checks if the object contains a specific property
    * `DynamicObject.RemoveKeyNode`: removes a property
    * `DynamicObject.GetKeyArrayNode`: gets an array of keys of all the object's properties
    * `DynamicObject.CopyPropertiesNode`: copies all properties from one object to another
    * `DynamicObject.GetShapeFlagsNode` and `SetShapeFlagsNode`: gets and sets flags in the object's shape, respectively
    * `DynamicObject.GetDynamicTypeNode` and `SetDynamicTypeNode`: gets and sets the dynamic type id in the object's shape, respectively
    * See [`DynamicObject` javadoc](https://www.graalvm.org/truffle/javadoc/com/oracle/truffle/api/object/DynamicObject.html) for a complete list and more information. There's an equivalent for every `DynamicObjectLibrary` message.
    * Note: Unlike `DynamicObjectLibrary`, cached property keys are always compared by identity (`==`) rather than equality (`equals`). If you rely on key equality, cache the key using an `equals` guard and pass the cached canonical key to the node.
* GR-36894: Deprecated `DynamicObjectLibrary`. Use `DynamicObject` nodes instead. See the [migration guide](https://github.com/oracle/graal/blob/master/truffle/docs/DynamicObjectLibraryMigration.md) for an overview of the required changes.
* GR-69861: Bytecode DSL: Added a `BytecodeFrame` abstraction for capturing frame state and accessing frame data. This abstraction should be preferred over `BytecodeNode` access methods because it captures the correct interpreter location data.
* GR-69861: Bytecode DSL: Added a `captureFramesForTrace` parameter to `@GenerateBytecode` that enables capturing of frames in `TruffleStackTraceElement`s. Previously, frame data was unreliably available in stack traces; now, it is guaranteed to be available if requested. Languages must use the `BytecodeFrame` abstraction to access frame data from `TruffleStackTraceElement`s rather than access the frame directly.
* GR-69614: The methods `InteropLibrary#hasLanguage` and `InteropLibrary#getLanguage` have been replaced with `InteropLibrary#hasLanguageId` and `InteropLibrary#getLanguageId`. Language implementers are encouraged to update their code to the new API.
* GR-69614: Added `TruffleInstrument.Env.getHostLanguage()` returning the host language info. This allows instruments to lookup the top scope of the host language using `Env.getScope(LanguageInfo)`.
* GR-71468: Significantly improve optimized performance of host proxy interfaces (`org.graalvm.polyglot.proxy.Proxy`).
* GR-71088 Added `CompilerDirectives.EarlyInline` annotation that performs a conservative early inlining pass for methods before partial evaluation. This is intended to expose small branch/bytecode handlers and similar helpers to optimizations such as @ExplodeLoop, in particular for MERGE_EXPLODE bytecode interpreter loops.
* GR-71088 Added `CompilerDirectives.EarlyEscapeAnalysis` annotation that runs partial escape analysis early before partial evaluation enabling partial-evaluation-constant scalar replacements. 
* GR-71870 Truffle DSL no longer supports mixed exclusive and shared inlined caches. Sharing will now be disabled if mixing was used. To resolve the new warnings it is typically necessary to use either `@Exclusive` or `@Shared` for all caches.
* GR-71887: Bytecode DSL: Added a `ClearLocal` operation for fast clearing of local values.
* GR-71088 Added `CompilerDirectives.EarlyEscapeAnalysis` annotation that runs partial escape analysis early before partial evaluation enabling partial-evaluation-constant scalar replacements.
* GR-71402: Added `InteropLibrary#isHostObject` and `InteropLibrary#asHostObject` for accessing the Java host-object representation of a Truffle guest object. Deprecated `Env#isHostObject`, `Env#isHostException`, `Env#isHostFunction`, `Env#isHostSymbol`, `Env#asHostObject`, and `Env#asHostException` in favor of the new InteropLibrary messages.
* GR-71402: Added `InteropLibrary#hasStaticScope` and `InteropLibrary#getStaticScope` returning the static scope representing static or class-level members associated with the given meta object.
<<<<<<< HEAD
* GR-72022 `AtomicLongFieldUpdater`, `AtomicIntegerFieldUpdater` and `AtomicReferenceFieldUpdater` can now be used on partially evaluated code paths when the updater is a PE constant and the compiler can prove receiver and value correctness during partial evaluation, otherwise compilation permanently bails out.
=======
* GR-44829: Added `TruffleString.CodePointAtIndexUTF32Node` for better interpreter performance of UTF-32 strings.
* GR-44829: `TruffleString` nodes no longer profile the `expectedEncoding` parameter for interpreter performance reasons. Languages with non-constant string encodings should profile the encoding before passing it to `TruffleString` nodes.
>>>>>>> 140ca8b4

* GR-61161: Bytecode DSL: Added support for basic instruction rewriting. At bytecode build time, the builder can perform peephole optimization to remove redundant loads. This new optimization can be configured using `@GenerateBytecode(enableInstructionRewriting=true|false)`.

## Version 25.0
* GR-31495 Added ability to specify language and instrument specific options using `Source.Builder.option(String, String)`. Languages may describe available source options by implementing `TruffleLanguage.getSourceOptionDescriptors()` and `TruffleInstrument.getSourceOptionDescriptors()` respectively.
* GR-61493 Added `RootNode.prepareForCall` which allows root nodes to prepare themselves for use as a call target (or to validate whether they can be used as a call target).
* GR-57063 Bytecode DSL: Improved variadic support. Variadic operands compile and execute now more efficiently with fewer reallocations.
* GR-57063 Bytecode DSL: Added an `startOffset` parameter to `@Variadic` which allows to reserve a fixed number of slots in the object array for custom use.
* GR-57063 Bytecode DSL: The `@Variadic` annotation can now also be used on `@Operation` annotated classes to indicate that the operation produces a dynamic variadic return value. Dynamic variadic return values are efficiently flattened into the object array of a variadic operand.
* GR-57063 Bytecode DSL: Added a `variadicStackLimit` parameter to `@GenerateBytecode` that allows to specify how many variable arguments are stored on the stack before they are collapsed into an object array. 
* GR-50017 TruffleStringIterator.NextNode and TruffleStringIterator.PreviousNode now require the iterated string's encoding as a parameter for performance reasons.
* GR-63075 Java host interop again inherits public method methods from non-public base classes if public access is enabled. This was originally changed in 24.1.
* GR-63201 Added `TruffleLanguage.Registration.optionalResources` and `TruffleInstrument.Registration.optionalResources` attributes to support optional resources which implementations are not available at the runtime. Optional resources, if omitted at runtime, can still be used as long as their resource path is specified via the `polyglot.engine.resourcePath.<componentId>` system property.
* GR-61282 Bytecode DSL: Bytecode builders now also allow emitting source sections using the start and length source indices in the end method in addition to the begin method. This was added to support linear parsing without look-ahead.
* GR-61282 Bytecode DSL: (breaking) If multiple source sections were specified around root operations, only the innermost source section directly encapsulating the root will be accessible. Other encapsulating source sections will be discarded for outer most root operations.
* GR-64533 By default every specialization is now included for {@link GenerateUncached}, except specializations that require a {@link Specialization#limit() limit} and are replaced, those are excluded by default. By setting `@Specialization(excludeForUncached=..)` explicitly the default behavior can be overridden, e.g. to include or exclude a specialization for uncached. Specializations which are no longer compatible with uncached will produce a warning instead of an error for compatibility reasons until all languages are migrated. It is therefore expected that language implementations may see new warnings with this version.
* GR-64124 Added `BytecodeOSRNode.pollOSRBackEdge(BytecodeOSRNode, int)` that supports batch polling for bytecode OSR. Using this method avoids checking for bytecode OSR on every loop backedge.
* GR-64124 Deprecated  `BytecodeOSRNode.pollOSRBackEdge(BytecodeOSRNode)`. Use `BytecodeOSRNode.pollOSRBackEdge(BytecodeOSRNode, int)` instead. Please note that the old method did call `TruffleSafepoint.poll(Node)`, but the the new method does not. Please double check that your bytecode interpreter polls Truffle safepoints at loop back-edges.
* GR-64086 Added extended Dynamic Object Model Layout that adds:
    * A shape obsolescence strategy enabling optimistic type speculation for primitive property values with gradual migration to more general shapes on speculation failure (moving primitive slots to reference slots), eventually converging on a general enough shape tree. Reduces shape polymorphism by obsoleting and merging too specific shapes in favor of more general shapes.
    * Automatic reference type tracking based on assumptions, eliminating redundant type checks.
    * Automatic single-assignment tracking based on assumptions allowing languages to assume that a property is effectively final (i.e. stays unchanged after the initial assignment) as well as constant-fold values of a constant receiver with a known shape.
    * You can still disable the new layout and switch back to the previous implementation using the system property: `-Dtruffle.object.LayoutFactory=com.oracle.truffle.api.object.CoreLayoutFactory`.
* GR-64488 Added `TruffleFile#getFileStoreInfo()` providing access to disk-related metadata such as total size, usable space, unallocated space and block size.
* GR-43908 Added a deoptimization cycle detection to Truffle. This feature is enabled by default when running optimized on JDK 25 and later. Whenever a deoptimization cycle is detected, the compilation fails with a permanent bailout that contains the Java stack trace of the location. If this error is encountered too frequently it can be disabled by setting `compiler.DeoptCycleDetectionThreshold` to `-1`. For further information, please see the extended [deopt cycle detection](https://github.com/oracle/graal/blob/master/truffle/docs/Optimizing.md#automatic-detection-of-deoptimization-cycles) guide. 
  *  Added `compiler.DeoptCycleDetectionThreshold` and `compiler.DeoptCycleDetectionAllowedRepeats` options which allow to fine-tune the sensitivity of the deoptimization loop detection.
* GR-64594 Bytecode DSL: Improved builder performance. Creating bytecode nodes with Bytecode DSL is now 40% faster and requires 5 times less temporary memory.
* GR-64594 Bytecode DSL: Builder instances now have a `toString()` implementation that prints current operations as well as the instructions that have been already emitted. This should make it easier to debug problems with builder usage.
* GR-64594 Bytecode DSL: Added `@GenerateBytecode(..., additionalAssertions=true)` to enable additional assertions for Bytecode DSL implementation bugs. This feature can also be enabled with `-A.truffle.dsl.AdditionalAssertions=true` at Java source compile time. These assertions are intentionally disabled by default, as they can lead to slow-downs even when assertions are disabled.
* GR-65428 JDK specific optimizations when building Truffle languages with native-image are now enabled by default, even if the truffle-enterprise.jar is not provided on the class or module-path.
* GR-38296 Removed the deprecated `BytecodeOSRNode.copyIntoOSRFrame` hook that does not declare a `targetMetadata` parameter.

* GR-65616 Added `ExactMath.truncateToUnsignedInt(float)` and `ExactMath.truncateToUnsignedLong(double)` methods that remove the decimal part (round toward zero) of a floating point (float or double) value and convert it to a saturated unsigned integer (int or long) value. These methods are intrinsic candidates.
* GR-65616 Added `ExactMath.unsignedToFloat(long)` and `ExactMath.unsignedToDouble(long)` methods to convert an unsigned `long` to the closest `float` and `double` value, respectively. These methods are intrinsic candidates.

## Version 24.2.0
* GR-60636 Truffle now stops compiling when the code cache fills up on HotSpot. A warning is printed when that happens.
* GR-57658 Added `TruffleLanguage.Env.getLanguageInfo(Class<? extends TruffleLanguage>)` to lookup a `LanguageInfo` instance for a language class returned by `InteropLibrary.getLanguage(Object)`.
* GR-57164 Added support for reading unaligned ints, shorts and long to `ByteArraySupport`.
* GR-57164 `RootNode.translateStackTraceElement()` is now always consulted for polyglot and debugger stack traces. Stack traces now use the source section, the executable name, the name of the declared meta-object to build `StackTraceElement` instances.
* GR-57322 Added `TruffleLanguage.Env.getHostLanguage()` returning the host language info. This allows languages to lookup the top scope of the host language using `Env.getScopeInternal(LanguageInfo)`.
* GR-57550 Added support for long-width dispatch targets to Bytecode OSR.
* PR-8266  Allow control of `throwDeniedThreadAccess` via `TruffleContext.threadAccessDeniedHandler`
* GR-57817 Java Native access for [JEP-472](https://openjdk.org/jeps/472) is now automatically provided for all languages and tools by Truffle. For more information, refer to the [GraalVM SDK Changelog](https://github.com/oracle/graal/blob/master/sdk/CHANGELOG.md).
* GR-46292 The deprecated `TruffleInstrument.Provider` and `TruffleLanguage.Provider` interfaces, deprecated since version 23.1, have now been removed. They are replaced by the `com.oracle.truffle.api.provider.TruffleLanguageProvider` and `com.oracle.truffle.api.instrumentation.provider.TruffleInstrumentProvider` interfaces. The implementations of these interfaces are automatically generated by the annotation processor and this change requires no source code modifications, only recompilation.
* GR-46293 The deprecated `com.oracle.truffle.api.library.DefaultExportProvider` and `com.oracle.truffle.api.library.EagerExportProvider` interfaces, deprecated since version 23.1, have now been removed. They are replaced by the `com.oracle.truffle.api.library.provider.DefaultExportProvider` and `com.oracle.truffle.api.library.provider.EagerExportProvider` interfaces. The implementations of these interfaces are automatically generated by the annotation processor and this change requires no source code modifications, only recompilation.
* GR-59640 `InternalResource.versionHash(Env)` may now throw an `IOException` to indicate problems when reading the version from disk.
* GR-54300 An inner context is now automatically closed when its corresponding creator `TruffleContext` is no longer strongly reachable. A reachable API `TruffleContext` will keep the associated creator `TruffleContext` reachable. However, it is still recommended not to rely on garbage collection for closing. Instead, use the try-with-resources pattern for explicit context management. For more information, refer to the [Automatic Close on GC documentation](https://github.com/oracle/graal/blob/master/truffle/docs/CloseOnGc.md).
* GR-30264 `TruffleLanguage#initializeThread(Object, Thread)` is now guaranteed to be executed on the thread that is being initialized. Additional changes:  
    * Added `ThreadLocalAction#notifyBlocked(Access)` and `ThreadLocalAction#notifyUnblocked(Access)` to notify thread local actions that their processing has been blocked/unblocked due to a blocked call (see `ThreadLocalAction` documentation).
    * `TruffleSafepoint#poll(Node)` does not require a non-null location anymore. However, it is still recommended to always pass a location node, if available.  
* GR-59565 Added `RootNode.prepareForCompilation` which allows root nodes to offload expensive computation to the compiler thread and to delay compilation if they are not yet fully profiled.
* GR-55296 Added support for creation of strings from raw byte arrays and native memory using 
`Value.fromByteBasedString(...)` `Value.fromNativeString(...)`. A `Value.StringEncoding` must be provided.
* GR-55296 Added support to convert any string to a `byte[]` with a given `Value.StringEncoding` using `Value.asStringBytes(...)`. 
* GR-40323 Deprecated `Shape.Builder.layout(Class)` for removal and added replacement API [`Shape.Builder.layout(Class, MethodHandles.Lookup)`](https://www.graalvm.org/truffle/javadoc/com/oracle/truffle/api/object/Shape.Builder.html#layout(java.lang.Class,java.lang.MethodHandles.Lookup)). Replace usages with the new method, additionally providing a `Lookup` that has full privilege access to the layout class or the module in which it is declared, as obtained by `MethodHandles.lookup()`. See javadoc for the updated usage.
* GR-55296 Added support for UTF-16 and UTF-32 in non-system-endianness without dependency on the JCodings library in TruffleString.
* GR-58550 Added `FrameDescriptor.Builder.illegalDefaultValue()` which initializes all frame slots as `FrameSlotKind.Illegal` for newly created frames. This is different from the default behavior, which initializes all frame slot kinds as `FrameSlotKind.Object`. This means that frame slots, when they are read before they were written, throw a `FrameSlotTypeException`, consistent with the behavior after clearing a frame slot.
* GR-58550 Deprecated the default constructor for `FrameSlotTypeException` and replaced it with `FrameSlotTypeException.create(...)`. Exceptions of this kind thrown by the `Frame` now contain the slot index and the expected and the actual frame slot kind which are accessible with the respective instance methods.
* GR-58550 Fixed invalid `PolyglotException.getMessage()` javadoc. A polyglot exception may in fact return a `null` message.
* GR-58550 Added `FrameDescriptor.Builder.addSlots(int)` which adds slots with the default Illegal tag.
* GR-58550 Added `FrameDescriptor.Builder.useSlotKinds(boolean)` which allows if disabled to not reserve space for tags in the frame descriptor. Disabling slot kinds is useful if a language manages its own cached tags, so no tag space is wasted.
* GR-54760 `RootNode.translateStackTraceElement()` is now always consulted for polyglot and debugger stack traces. Stack traces now use the source section, the executable name, and the name of the declared meta-object to build `StackTraceElement` instances.
* GR-32682 Added the [Bytecode DSL](https://www.graalvm.org/truffle/javadoc/com/oracle/truffle/api/bytecode/package-summary.html), a new framework for implementing bytecode interpreters. The Bytecode DSL is considered experimental and we are actively working on stabilizing it. The Bytecode DSL automatically generates a complete bytecode interpreter from a set of user-specified operations. The generated interpreter defines all the necessary components of a bytecode interpreter, including an instruction set, a bytecode generator, and an optimizing interpreter. Bytecode DSL interpreters are designed to improve footprint and interpreter speed over AST interpreters without compromising peak performance. Bytecode DSL interpreters support a variety of features, including tiered interpretation, bytecode quickening and boxing elimination, continuations, and serialization. They also integrate with existing Truffle tooling for instrumentation and debugging. Please see the [Introduction to Bytecode DSL](docs/bytecode_dsl/BytecodeDSL.md) to get started, or consult the [User guide](docs/bytecode_dsl/UserGuide.md) for more information.
* GR-32682 Added `@Bind.DefaultExpression` annotation. Default expressions allow you to omit an explicit expression when declaring a `@Bind` parameter (the default expression for the parameter's type is used).
* GR-32682 Added `RootNode.findInstrumentableCallNode(...)` that allows resolving the instrumentation location given a call node, frame and bytecode index. This allows to store instrumentable nodes in a side data structure for bytecode interpreters. Also added `TruffleStackTraceElement.getInstrumentableLocation()` and `FrameInstance.getInstrumentableCallNode()` to access the resolved locations. Tools using the Truffle instrumentation framework are encouraged to use these APIs instead for the purpose of accessing node locations.
* GR-32682 The method `Node.reportReplace(...)` is now accessible to subclasses which allows to report replaces without performing a replace. Reporting a replace can be used to invalidate the optimized code of nodes compiled as part of other root nodes.
* GR-32682 Added `RootNode.prepareForInstrumentation(...)` which allows languages to get notified when new tags are materialized in the instrumentation framework. This allows to materialize instrumentable nodes contained in a root node lazily as this method is called prior to any instrumentation.
* GR-32682 Added `Frame.expect{Type}` methods to Truffle frames. These methods allow to speculatively read a tagged value from a frame and receive an `UnexpectedResultException` if the tag does not match.
* GR-32682 Added `Frame.copyTo(...)` method to the frame for efficient copying from one frame to the other.
* GR-32682 Added `AbstractTruffleException.getEncapsulatingSourceSection()` method to the base guest exception method to access the top-most source section of the exception. 
* GR-32682 Added `InstrumentableNode.findProbe()` to specify how an instrumentable node finds its associated probe. This is useful for bytecode interpreters to store the probe nodes in a separate data structure without associated wrapper nodes.
* GR-32682 Added `InstrumentableNode.createProbe(SourceSection)` method, which allows to create eager probe nodes for an instrumentable node. Eager probes do not wait for a probe to be inserted and for example all probes for statements can be inserted in a batch. Eager probes are typically used in combination with overriding the `InstrumentableNode.findProbe()` method.
* GR-32682 Added detection of boxing overloads to support state sharing and better boxing elimination. See `Specialization#rewriteOn` for details. 
    * `TruffleSafepoint#poll(Node)` does not require a non-null location anymore. However, it is still recommended to always pass a location node, if available. 
* GR-57838 Added `InternalResource#unpackResourceFiles(Path, Path, Path, Predicate)` to allow filtering of resources to unpack. 

## Version 24.1.0
* GR-43839 Added optional parameter to TruffleString.ByteIndexOfCodePointSetNode to choose whether the node may calculate the input string's precise code range.
* GR-51253 Extend allowed DynamicObject shape flags from 8 to 16 bits.
* GR-42882 Changed behavior: Java host interop no longer exposes bridge methods.
* GR-51385 Added an instrumentation filter to include available source sections only: `SourceSectionFilter.Builder#sourceSectionAvailableOnly(boolean)`
* GR-51385 Added a debugger filter to suspend in available source sections only: `SuspensionFilter.Builder#sourceSectionAvailableOnly(boolean)`.
* GR-52443 Removed many deprecated `DynamicObject` APIs, deprecated since 22.2 or earlier (`Shape` methods: `addProperty`, `defineProperty`, `removeProperty`, `replaceProperty`, `newInstance`, `createFactory`, `getObjectType`, `changeType`, `getLayout`, `getMutex`, `getParent`, `allocator`, and related interfaces; `Property.set*`, `*Location` methods: `getInternal`, `setInternal`, `set*`, `getType`, and `ObjectLocation`).
* GR-51136 Uninitialized static slots of a `Frame` can now be read, and returns the default value for the access kind. 
* GR-38322 Added `--engine.TraceMissingSafepointPollInterval=N` to show Java stacktraces when there are [missing `TruffleSafepoint.poll()` calls](https://github.com/oracle/graal/blob/master/truffle/docs/Safepoints.md#find-missing-safepoint-polls).
* GR-52644 Deprecated `TruffleLanguage.Registration.needsAllEncodings`, no longer needs to be declared. It is sufficient for a language module to require `org.graalvm.shadowed.jcodings` to enable all string encodings.
* GR-51172 Add `CompilerDirectives.ensureAllocatedHere` to mark an allocation as non-movable. This allows language developers to mark special allocations as non-optimizable to allow better control for allocations potentially throwing OutOfMemoryErrors.
* GR-52799 `DebuggerSession.suspend(Thread thread)` now preserves ongoing stepping strategies.
* GR-52799 Added `SuspendedEvent.isStep()`, `SuspendedEvent.isUnwind()` and `SuspendedEvent.isBreakpointHit()` to allow debugger backends or languages to query reasons for the suspension.
* GR-28103 Deprecated `com.oracle.truffle.api.utilities.JSONHelper` as it is untested, and in its current state does not contain any special logic for dumping AST. JSON printing of AST nodes should be delegated to an external library if necessary. This class will be removed in a future version.
* GR-54085 Added [`MathUtils`](https://www.graalvm.org/truffle/javadoc/com/oracle/truffle/api/utilities/MathUtils.html) API providing additional mathematical functions useful for language implementations, namely: `asinh`, `acosh`, and `atanh`.
* GR-49484 Added `TruffleStackFrameElement.getBytecodeIndex()` to access bytecode indices of a stack frame. Bytecode based languages should consider implementing `RootNode#findBytecodeIndex(Node, Frame)` to resolve the bytecode index.
* GR-49484 Deprecated `RootNode.isCaptureFramesForTrace()`. Implementers should use `RootNode.isCaptureFramesForTrace(boolean)` instead.
* GR-28866 Added `TruffleLanguage.Env.getScopePublic(LanguageInfo)` and `TruffleLanguage.Env.getScopeInternal(LanguageInfo)` to allow languages direct access to other language scopes to implement new polyglot builtins.
* GR-28866 Deprecated `TruffleLanguage.Env.isPolyglotEvalAllowed()`. Replace usages with `TruffleLanguage.Env.isPolyglotEvalAllowed(LanguageInfo)`. Please see javadoc for the updated usage.
* GR-52843 Deprecated `Node.getCost()` and the associated `NodeCost` class without replacement. Truffle DSL no longer generates implementations of this method automatically and will therefore always return `NodeCost.MONOMORPHIC` by default. This is intended to reduce the binary footprint.
* GR-52843 Added the `UnadoptableNode` interface. This is interface should be preferred to overriding `Node.isAdoptable()` if the result is statically known.
* GR-40931 Virtual threads with a polyglot context are now experimentally supported on HotSpot. Experimental because access to caller frames in write or materialize mode is not yet supported.
* GR-40931 Using virtual threads in a native-image will now emulate virtual threads using platform threads until Loom support for Truffle languages in native-image is implemented.
* GR-40931 Added [`TruffleThreadBuilder#virtual()`](https://www.graalvm.org/truffle/javadoc/com/oracle/truffle/api/TruffleThreadBuilder.html#virtual(boolean)) for languages to create virtual threads.
* GR-53454 Added warning in the annotation processor when `@ReportPolymorphism` is used incorrectly.
* GR-54516 The `Future` returned by submitting `ThreadLocalAction` now throws `CancellationException` on `Future#get()` when the future is cancelled, as it should per `Future` interface semantics.
* GR-54516 Synchronous `ThreadLocalAction`s which wait longer than `--engine.SynchronousThreadLocalActionMaxWait` (default 60) seconds for all threads to start executing that action now show a warning and are automatically cancelled to prevent applications to hang.
* GR-49484 Deprecated `RootNode.isCaptureFramesForTrace()`. Implementers should use `RootNode.isCaptureFramesForTrace(Node)` instead.
* GR-52145 Added `InstrumentableNode#findProbe` and `InstrumentableNode.createProbe` to allow customization of probe storage, e.g. eager insertion of probes without wrappers.

## Version 24.0.0

* GR-45863 Yield and resume events added to the instrumentation:
	* `ExecutionEventListener.onYield()` and `ExecutionEventNode.onYield()` is invoked on a yield of the current thread
	* `ExecutionEventListener.onResume()` and `ExecutionEventNode.onResume()` is invoked on a resume of the execution on the current thread after a yield
	* `ProbeNode.onYield()` and `ProbeNode.onResume()`
	* `GenerateWrapper` has new `yieldExceptions()` and `resumeMethodPrefix()` parameters to automatically call the new `onYield()`/`onResume()` methods from wrapper nodes.
	* `RootNode.isSameFrame()` and `TruffleInstrument.Env.isSameFrame()` added to test if two frames are the same, to match the yielded and resumed execution.
* GR-45863 Adopted onYield() and onResume() instrumentation events in the debugger stepping logic.
* [GR-21361] Remove support for legacy `<language-id>.home` system property. Only `org.graalvm.language.<language-id>.home` will be used.
* GR-41302 Added the `--engine.AssertProbes` option, which asserts that enter and return are always called in pairs on ProbeNode, verifies correct behavior of wrapper nodes. Java asserts need to be turned on for this option to have an effect.
* GR-48816 Added new interpreted performance warning to Truffle DSL.
* GR-44706 Relaxed `InteropLibrary` invariant assertions for side-effecting members (i.e. `hasMemberReadSideEffects` or `hasMemberWriteSideEffects`) for `readMember`, `invokeMember`, `writeMember`, and `removeMember`, allowing them to succeed even if `isMemberReadable`, `isMemberInvocable`, `isMemberWritable`, and `isMemberRemovable`, respectively, returned `false` for that member. This avoids spurious assertion failures for accessor and proxy members.
* GR-49386 Added `InteropLibrary#readBuffer(long, byte[], int, int)` to enable bulk reads of buffers into byte arrays.
* [GR-50262] Added the system property `-Dtruffle.UseFallbackRuntime=true`. This property is preferred over the usage of `-Dtruffle.TruffleRuntime=com.oracle.truffle.api.impl.DefaultTruffleRuntime`.


## Version 23.1.0

* GR-45123 Added `GenerateInline#inlineByDefault` to force usage of inlined node variant even when the node has also a cached variant (`@GenerateCached(true)`).
* GR-45036 Improved IGV IR dumping. Dump folders for Truffle now include the compilation tier to differentiate compilations better. Inlined IR graphs are now additionally dumped in separate folders if dump level is >= 2.
* GR-45036 Improved IGV AST dumping. The Truffle AST is now dumped as part of the IR dump folder. The dumped AST tree now shows all inlined ASTS in a single tree. Individual functions can be grouped using the "Cluster nodes" function in IGV (top status bar). Root nodes now display their name e.g. `SLFunctionBody (root add)`. Every AST node now has a property `graalIRNode` that allows to find the corresponding Graal IR constant if there is one. 
* GR-45284 Added Graal debug options `TruffleTrustedNonNullCast` and `TruffleTrustedTypeCast` that allow disabling trusted non-null and type casts in Truffle, respectively. Note that disabling trusted type casts effectively disables non-null casts, too.
* GR-44211 Added `TruffleLanguage.Env#newTruffleThreadBuilder(Runnable)` to create a builder for threads that have access to the appropriate `TruffleContext`. All existing `TruffleLanguage.Env#createThread` methods have been deprecated. On top of what the deprecated methods provided, the builder now allows to specify `beforeEnter` and `afterLeave` callbacks for the created threads.
* GR-44211 Added `TruffleContext#leaveAndEnter(Node, Interrupter, InterruptibleFunction, Object)` to be able to interrupt the function run when the context is not entered. The existing API `TruffleContext#leaveAndEnter(Node, Supplier)` is deprecated.
* GR-44211 Removed the deprecated method `TruffleSafepoint#setBlocked(Node, Interrupter, Interruptible, Object, Runnable, Runnable)`.
* GR-44211 Added `TruffleSafepoint#setBlocked(Node, Interrupter, Interruptible, Object, Runnable, Consumer)`. It replaces the method `TruffleSafepoint#setBlockedWithException(Node, Interrupter, Interruptible, Object, Runnable, Consumer)` that is now deprecated.
* GR-44211 Added `TruffleSafepoint#setBlockedFunction(Node, Interrupter, InterruptibleFunction, Object, Runnable, Consumer)` to be able to return an object from the interruptible functional method.
* GR-44211 Added `TruffleSafepoint#setBlockedThreadInterruptibleFunction(Node, InterruptibleFunction, Object)` as a short-cut method to allow setting the blocked status for methods that throw `InterruptedException` and support interrupting using `Thread#interrupt()`.
* GR-44829 TruffleStrings: added specialized TruffleStringBuilder types for better performance on UTF encodings.
* GR-46146 Added `TruffleLanguage#ContextLocalProvider` and `TruffleInstrument#ContextLocalProvider`, and deprecated `TruffleLanguage.createContextLocal`, `TruffleLanguage.createContextThreadLocal`, `TruffleInstrument.createContextLocal` and `TruffleInstrument.createContextThreadLocal`. Starting with JDK 21, the deprecated methods trigger the new this-escape warning. The replacement API avoids the warning.
* GR-44217 In the past, on a GraalVM JDK, languages or instruments could be provided using `-Dtruffle.class.path.append`, but are now loaded from the application module path. The truffle class path is deprecated and should no longer be used, but remains functional. Languages are not picked up from the application class path, so the language first needs to be [migrated](https://github.com/oracle/graal/blob/master/truffle/docs/ModuleMigration.md). Truffle languages or instruments installed as a GraalVM component in the GraalVM JDK are still loaded in an unnamed module. However, GraalVM components will be deprecated, so languages and instruments should be migrated to the module path.
* GR-46181 `truffle-tck.jar` is not included in GraalVM artifacts anymore. It is still available via Maven.
* GR-46181 `truffle-dsl-processor.jar` is not included in GraalVM artifacts anymore. It is still available via Maven.
* GR-44222 Deprecated several experimental engine options and moved them to use the `compiler` prefix instead of the `engine` prefix. You can search for these options with this regexp: `git grep -P '\bengine\.(EncodedGraphCache|ExcludeAssertions|FirstTierInliningPolicy|FirstTierUseEconomy|InlineAcrossTruffleBoundary|InlineOnly|Inlining|InliningExpansionBudget|InliningInliningBudget|InliningPolicy|InliningRecursionDepth|InliningUseSize|InstrumentBoundaries|InstrumentBoundariesPerInlineSite|InstrumentBranches|InstrumentBranchesPerInlineSite|InstrumentFilter|InstrumentationTableSize|IterativePartialEscape|MaximumGraalGraphSize|MethodExpansionStatistics|NodeExpansionStatistics|NodeSourcePositions|ParsePEGraphsWithAssumptions|TraceInlining|TraceInliningDetails|TraceMethodExpansion|TraceNodeExpansion|TracePerformanceWarnings|TraceStackTraceLimit|TreatPerformanceWarningsAsErrors)\b'`.
* GR-44222 The following deprecated debugging options were removed in this release:
	* `engine.InvalidationReprofileCount`: The option no longer has any effect. Remove the usage to migrate.
	* `engine.ReplaceReprofileCount`: The option no longer has any effect. Remove the usage to migrate.
	* `engine.PerformanceWarningsAreFatal`: Use `engine.CompilationFailureAction=ExitVM` and `compiler.TreatPerformanceWarningsAsErrors=<PerformanceWarningKinds>` instead.
	* `engine.PrintExpansionHistogram`: Superseded by `engine.TraceMethodExpansion`.
	* `engine.ForceFrameLivenessAnalysis`: The option no longer has any effect. Remove the usage to migrate.
	* `engine.CompilationExceptionsArePrinted`: Use `engine.CompilationFailureAction=Print` instead.
	* `engine.CompilationExceptionsAreThrown`: Use `engine.CompilationFailureAction=Throw` instead.
	* `engine.CompilationExceptionsAreFatal`: Use `engine.CompilationFailureAction=ExitVM` instead.
* GR-44420 Added `TruffleLanguage.finalizeThread(Object, Thread)` to allow languages run finalization hooks for initialized threads before the context is disposed.
* GR-45923 Added `EventBinding.tryAttach()` to try to attach a binding, if not disposed or attached already.
* GR-20628 Added atomic byte-array operations to `ByteArraySupport` and subclasses.
* GR-39571 Added `TranscodingErrorHandler` to `TruffleString.SwitchEncodingNode`. 
* GR-46345 Added a support for the lazy unpacking of language and instrument resources necessary for execution. This support replaces the concept of language homes for Maven language and tool deployment. For a language or instrument that requires additional files to execute, it needs to follow these steps:
  * Bundle the necessary files into a jar distribution.
  * Implement the `InternalResource` interface for handling the resource file unpacking.
  * Call the `Env#getInternalResource` when the language or instrument needs the bundled resource files. This method ensures that the requested `InternalResource` is unpacked and provides a directory containing the unpacked files. Since unpacking internal resources can be an expensive operation, the implementation ensures that internal resources are cached.
* GR-44464 Added `TruffleString.ToValidStringNode` for encoding-level string sanitization.

## Version 23.0.0

* GR-38526 Added `TruffleLanguage.Env#isSocketIOAllowed()`. The method returns true if access to network sockets is allowed.
* GR-41634 Added `TruffleLanguage.Env#isFileIOAllowed()`. The method returns true if access to files is allowed.
* Deprecated `TruffleLanguage.Env#isIOAllowed()`. To migrate, use `TruffleLanguage.Env#isFileIOAllowed()`.
* GR-41408 Added `Version.format(String)`, to support formatting the version using a custom format string, e.g. for use in URLs.
* GR-41408 Added `${graalvm-version}` and `${graalvm-website-version}` substitutions for the `website` property of language and instrument registrations.
* GR-41034 Added `TruffleInstrument.Env.getTruffleFile(TruffleContext, ...)` methods to allow reading a truffle file from a specific context without being entered. Deprecated `TruffleInstrument.Env.getTruffleFile(...)` methods that do not take the `TruffleContext`.
* GR-42271 Native image build verifies that the context pre-initialization does not introduce absolute TruffleFiles into the image heap. The check can be disabled using the `-H:-TruffleCheckPreinitializedFiles` native image option.
* GR-41369 The icu4j language initializes charsets while building the native image. Languages depending on the icu4j language can no longer use `--initialize-at-run-time=com.ibm.icu`.
* GR-40274 TruffleStrings: added AsNativeNode and GetStringCompactionLevelNode.
* GR-39189 Added attach methods on the `Instrumenter` class, that take `NearestSectionFilter` as a parameter. The new `NearestSectionFilter` class can be used to instrument or detect nearest locations to a given source line and column. For example, this can be used to implement breakpoints, where the exact line or column is not always precise and the location needs to be updated when new code is loaded.
* GR-39189 Added `InstrumentableNode.findNearestNodeAt(int line, int column, ...)` to find the nearest node to the given source line and column. This is an alternative to the existing method that takes character offset.
* GR-42674 It has been documented that methods `TruffleLanguage.Env#getPublicTruffleFile`, `TruffleLanguage.Env#getInternalTruffleFile`, `TruffleLanguage.Env#getTruffleFileInternal` and `TruffleInstrument.Env#getPublicTruffleFile` can throw `IllegalArgumentException` when the path string cannot be converted to a `Path` or uri preconditions required by the `FileSystem` do not hold.
* GR-31342 Implemented several new features for Truffle DSL and improved its performance:
	* Added an `@GenerateInline` annotation that allows Truffle nodes to be object-inlined automatically. Object-inlined Truffle nodes become singletons and therefore reduce memory footprint. Please see the [tutorial](https://github.com/oracle/graal/blob/master/truffle/docs/DSLNodeObjectInlining.md) for further details.
	* Added an `@GenerateCached` annotation that allows users to control the generation of cached nodes. Use `@GenerateCached(false)` to disable cached node generation when all usages of nodes are object-inlined to save code footprint.
	* Updated Truffle DSL nodes no longer require the node lock during specialization, resulting in improved first execution performance. CAS-style inline cache updates are now used to avoid deadlocks when calling CallTarget.call(...) in guards. Inline caches continue to guarantee no duplicate values and are not affected by race conditions. Language implementations should be aware that the reduced contention may reveal other thread-safety issues in the language.
	* Improved Truffle DSL node memory footprint by merging generated fields for state and exclude bit sets and improving specialization data class generation to consider activation probability. Specializations should be ordered by activation probability for optimal results.
	* Improved memory footprint by automatically inlining cached parameter values of enum types into the state bitset
	* Added `@Cached(neverDefault=true|false)` option to indicate whether the cache initializer will ever return a `null` or primitive default value. Truffle DSL now emits a warning if it is beneficial to set this property. Alternatively, the new `@NeverDefault` annotation may be used on the bound method or variable. The generated code layout can benefit from this information and reduce memory overhead. If never default is set to `true`, then the DSL will now use the default value instead internally as a marker for uninitialized values.
	* `@Shared` cached values may now use primitive values. Also, `@Shared` can now be used for caches contained in specializations with multiple instances. This means that the shared cache will be used across all instances of a specialization.
	* Truffle DSL now generates many more Javadoc comments in the generated code that try to explain the decisions of the code generator. 
	* Added inlined variants for all Truffle profiles in `com.oracle.truffle.api.profiles`. The DSL now emits recommendation warnings when inlined profiles should be used instead of the allocated ones.
	* Truffle DSL now emits many more warnings for recommendations. For example, it emits warnings for inlining opportunities, cached sharing or when a cache initializer should be designated as `@NeverDefault`. To ease migration work, we added several new ways to suppress the warnings temporarily for a Java package. For a list of possible warnings and further usage instructions, see the new [warnings page](https://github.com/oracle/graal/blob/master/truffle/docs/DSLWarnings.md) in the docs.
	* The DSL now produces warnings for specializations with multiple instances but an unspecified limit. The new warning can be resolved by specifying the desired limit (previously, default `"3"` was assumed)
	* Added the capability to unroll specializations with multiple instances. Unrolling in combination with node object inlining may further reduce the memory footprint of a Truffle node. In particular, if all cached states can be encoded into the state bit set of the generated node. See `@Specialization(...unroll=2)` for further details

* GR-31342 Deprecated `ConditionProfile.createBinaryProfile()` and `ConditionProfile.createCountingProfile()`. Use `ConditionProfile.create()` and `CountingConditionProfile.create()` instead.
* GR-31342 Added `ValueProfile.create()` that automatically creates an exact class value profile. This allows its usage in `@Cached` without specifying a cached initializer.
* GR-31342 The node `insert` method is now public instead of protected. This avoids the need to create cumbersome accessor methods when needed in corner-cases.
* GR-43599 Specifying the sharing group in `@Shared` is now optional for cached values. If not specified, the parameter name will be used as sharing group. For example, `@Shared @Cached MyNode sharedNode` will get the sharing group `sharedNode` assigned. It is recommended to use the explicit sharing group still if it improves readability or if the parameter name cannot be changed.
* GR-43492 `LanguageReference#get()` is now always supported inside of `InstrumentableNode#materializeInstrumentableNodes()`.
* GR-43944 Added `HostCompilerDirectives.inInterpreterFastPath()` which allows to mark branches that should only be executed in the interpreter, but also optimized like fast-path code in the host compiler.
* GR-25539 Added `InteropLibrary#fitsInBigInteger()` and `InteropLibrary#asBigInteger()` to access interop values that fit into `java.math.BigInteger` without loss of precision. A warning is produced for objects that export the `isNumber` interop message and don't export the new big integer messages.
* GR-25539 Added `DebugValue#fitsInBigInteger()` and `DebugValue#asBigInteger()`.
* GR-25539 Added `GenerateLibrary.Abstract#ifExportedAsWarning()` to specify a library message to be abstract only if another message is exported. A warning is produced that prompts the user to export the message.
* GR-43903 Usages of `@Specialization(assumptions=...)` that reach a `@Fallback` specialization now produce a suppressible warning. In most situations, such specializations should be migrated to use a regular guard instead. For example, instead of using `@Specialization(assumptions = "assumption")` you might need to be using `@Specialization(guards = "assumption.isValid()")`.
* GR-43903 Added `@Idempotent` and `@NonIdempotent` DSL annotations useful for DSL guard optimizations. Guards that only bind idempotent methods and no dynamic values can always be assumed `true` after they were `true` once on the slow-path. The generated code leverages this information and asserts instead of executes the guard on the fast-path. The DSL now emits warnings with for all guards where specifying the annotations may be beneficial. Note that all guards that do not bind dynamic values are assumed idempotent by default for compatibility reasons.
* GR-43663 Added RootNode#computeSize as a way for languages to specify an approximate size of a RootNode when number of AST nodes cannot be used (e.g. for bytecode interpreters).
* GR-42539 (change of behavior) Unclosed polyglot engines are no longer closed automatically on VM shutdown. They just die with the VM. As a result, `TruffleInstrument#onDispose` is not called for active instruments on unclosed engines in the event of VM shutdown. In case an instrument is supposed to do some specific action before its disposal, e.g. print some kind of summary, it should be done in `TruffleInstrument#onFinalize`.
* GR-42961 Added `TruffleString.ByteIndexOfCodePointSetNode`, which allows fast searching for a given set of codepoints.
* GR-42961 Added `TruffleString.GetCodeRangeImpreciseNode`, which allows querying the currently known code range without triggering a string scan.
* GR-42961 `TruffleString.FromJavaStringNode` no longer eagerly scans strings for their code range. To still get eager scanning of constant strings, use `fromConstant(String)`.
* GR-30473 Added support for sandbox policies. By default, languages and instruments support just the `TRUSTED` sandbox policy.
  * If a language wants to target a more restrictive sandbox policy, it must:
    1. Specify the most strict sandbox policy it satisfies using `TruffleLanguage.Registration#sandbox()`.
    2. For each option, the language must specify the most restrictive sandbox policy in which the option can be used via `Option#sandbox()`. By default, options have a `TRUSTED` sandbox policy.
    3.  If a language needs additional validation, it can use `TruffleLanguage.Env#getSandboxPolicy()` to obtain the current context sandbox policy.
  * If an instrument wants to target a more restrictive sandbox policy, it must:
    1. Specify the most strict sandbox policy it satisfies using `TruffleInstrument.Registration#sandbox()`.
    2. For each option, the instrument must specify the most restrictive sandbox policy in which the option can be used via `Option#sandbox()`. By default, options have a `TRUSTED` sandbox policy.
    3.  If an instrument needs additional validation, it can use `TruffleInstrument.Env#getSandboxPolicy()` to obtain the engine's sandbox policy.
  * Added `TruffleOptionDescriptors` extending `OptionDescriptors` by the ability to provide the option's `SandboxPolicy`.
* GR-43818 Library messages annotated with `@Deprecated` now emit a warning when they are exported. It is now possible to overload a message method by adding, removing a parameter or making the parameter type more generic. Also added `Message.isDeprecated()` to find out whether a message was deprecated at runtime.
* GR-44053 (change of behavior) The default implementation of `InteropLibrary.getExceptionStackTrace()` will now include host stack trace elements if [public host access is allowed](https://www.graalvm.org/sdk/javadoc/org/graalvm/polyglot/HostAccess.Builder.html#allowPublicAccess-boolean-).
* GR-44053 (change of behavior) Truffle stack trace information is now attached to host and internal exceptions via suppressed exceptions. The cause of an exception is never modified anymore.
* GR-44053 (change of behavior) A `StackOverflowError` or `OutOfMemoryError` crossing a Truffle call boundary will not be injected guest stack trace information anymore.
* GR-44723 `Truffle.getRuntime().getName()` and consequently `Engine.getImplementationName()` have been adjusted to return "Oracle GraalVM" instead of "GraalVM EE".
* GR-44211 Added `TruffleLanguage.Env#newTruffleThreadBuilder(Runnable)` to create a builder for threads that have access to the appropriate `TruffleContext`. All existing `TruffleLanguage.Env#createThread` methods have been deprecated. On top of what the deprecated methods provide, the builder allows specifying `beforeEnter` and `afterLeave` callbacks for the created threads. 
* GR-44211 Added `TruffleLanguage.Env#newTruffleThreadBuilder(Runnable)` to create a builder for threads that have access to the appropriate `TruffleContext`. All existing `TruffleLanguage.Env#createThread` methods have been deprecated. On top of what the deprecated methods provided, the builder now allows to specify `beforeEnter` and `afterLeave` callbacks for the created threads. 

## Version 22.3.0

* GR-40069 Added additional methods to the static frame API.
  * Added `copyStatic` to copy a static slot in cases where the underlying type is not known.
  * Added `clearStatic` to clear a static slot in cases where the underlying type is not known.
  * Added `swap...Static` to swap slots of known (primitive or object) or unknown underlying type.
* GR-40103 Potentially breaking: Static frame access is now validated when assertions are enabled. Reading a slot with a different type than written to leads to an `AssertionError`.
* GR-40163 Deprecated `TruffleLanguage.Env.newContextBuilder()` and replaced it with a new method `TruffleLanguage.Env.newInnerContextBuilder(String...)`. The new method does no longer inherit all privileges from the parent context and does no longer initialize the creator context by default. The new method also allows to set the permitted languages for the inner context similarly as in the polyglot embedding API. 
* GR-40163 Changed behavior: Inner contexts do no longer inherit application arguments from the outer context. It is now possible to set application arguments explicitly for inner contexts using `TruffleContext.Builder.arguments(String, String[])`.
* GR-40163 Changed behavior: Inner contexts do no longer use system exit on exit even if the polyglot embedder specified it with `Context.Builder.useSystemExit(boolean)` for the outer context.
* GR-40163 Added new capabilities to `TruffleContext`:
	* Added `TruffleContext.Builder.out(OutputStream)`, `TruffleContext.Builder.err(OutputStream)` and `TruffleContext.Builder.in(InputStream)` to customize streams for inner contexts. 
	* GR-35358 Added `TruffleContext.Builder.forceSharing(Boolean)` to force or deny code sharing for inner contexts.
	* GR-36927 Added `TruffleContext.Builder.option(String, String)` to override language options for inner contexts. This is currently only supported if all access privileges have been granted by the embedder.
	* Added `TruffleContext.Builder.inheritAllAccess(boolean)` which allows to enable access privilege inheritance from the outer context. By default this flag is `false`. 
	* Access privileges can now be individually granted or denied. Note that an inner context still cannot use any of the privileges that have not been granted to the outer context. For example, if the outer context has no access to IO then the inner context won't have access to IO even if the privilege is set for the inner context. The following new methods were added to configure privileges for inner contexts:
		* `TruffleContext.Builder.allowCreateThreads(boolean)` 
		* `TruffleContext.Builder.allowNativeAccess(boolean)` 
		* `TruffleContext.Builder.allowIO(boolean)` 
		* `TruffleContext.Builder.allowHostClassLoading(boolean)` 
		* `TruffleContext.Builder.allowHostLookup(boolean)` 
		* `TruffleContext.Builder.allowCreateProcess(boolean)` 
		* `TruffleContext.Builder.allowPolyglotAccess(boolean)` 
		* `TruffleContext.Builder.allowInheritEnvironmentAccess(boolean)` 
		* `TruffleContext.Builder.allowInnerContextOptions(boolean)` 
* GR-40163 Added `TruffleContext.initializePublic(Node, String)` and `TruffleContext.initializeInternal(Node, String)` to initialize a public or internal language of an inner context.
* GR-39354 TruffleStrings: added ErrorHandling parameter to CreateForwardIteratorNode and CreateBackwardIteratorNode.
* GR-40062 `String.indexOf` methods are no longer considered PE safe and using them will now fail the native-image block list check. Use `TruffleString` instead or put them behind a `@TruffleBoundary`.
* GR-39354 TruffleStrings: added ErrorHandling parameter to ByteLengthOfCodePointNode, CodePointAtIndexNode and CodePointAtByteIndexNode.
* GR-39219 Removed several deprecated APIs:
    * Removed deprecated `FrameSlot` API. The API was deprecated in 22.0.
    * Removed deprecated `CompilerOptions` API. The API was deprecated in 22.1.
    * Removed deprecated `TruffleRuntime.createCallTarget` and `RootNode.setCallTarget` API. The API was deprecated in 22.0.
    * Removed deprecated `TruffleContext.enter` and `TruffleContext.leave` API. The API was deprecated in 20.3.
    * Removed deprecated `MemoryFence` API. The API was deprecated in 22.1.
    * Removed deprecated `TruffleRuntime.getCallerFrame` and `TruffleRuntime.getCurrentFrame` API. The API was deprecated in 22.1.
    * Removed deprecated `@CachedContext` and `@CachedLibrary` API. The API was deprecated in 21.3.
    * Removed deprecated `get()` method from `LanguageContext` and `ContextReference` API. The API was deprecated in 21.3.
    * Removed deprecated equality `ValueProfile` . The API was deprecated in 21.2.
    * Removed deprecated `UnionAssumption`, `AlwaysValidAssumption` and `NeverValidAssumption`. The API was deprecated in 22.1.
* GR-35797 The [SnippetRun#getException()](https://www.graalvm.org/truffle/javadoc/org/graalvm/polyglot/tck/ResultVerifier.SnippetRun.html#getException--) now provides an `IllegalArgumentException` thrown during the snippet execution. The `IllegalArgumentException` is converted to a `PolyglotException` before it is returned.
* Added the `@HostCompilerDirectives.InliningCutoff` annotation that allows to manually tune inlining decisions for host inlining.
* Tuned host inlining heuristic for reduced code size. A new host inlining tuning guide is available in the [docs](https://github.com/oracle/graal/blob/master/truffle/docs/HostCompilation.md#host-inlining)
* GR-35007 (EE-only) The Truffle sandboxing CPU time limits (`sandbox.MaxCPUTime`) are also supported on the native image.
* GR-24927 The Truffle annotation processor now emits an error for methods annotated by a `@TruffleBoundary` annotation and a `Frame` parameter. Previously, the processor only reported an error for `VirtualFrame` parameters. To resolve this, either change the parameter to a `MaterializedFrame` , remove the parameter or remove the `@TruffleBoundary`.
* GR-24927 Truffle DSL now automatically materalizes frames when a `Frame` parameter is used in an uncached instance of a `@Specialization`. For example, if it rewrites itself to an uncached version due to the usage of a `@CachedLibrary`.
* GR-35007 (EE-only) The Truffle sandboxing CPU time limits (`sandbox.MaxCPUTime`) are also supported on the native image.
* GR-28705 Added `TruffleInstrument.Env#createSystemThread` to create a new thread designed to process instrument tasks in the background.
* GR-28705 Added `TruffleLanguage.Env#createSystemThread` to create a new thread designed to process language internal tasks in the background.
* GR-31304 `Debugger.disableStepping()` and `Debugger.restoreStepping()` added to disable/restore stepping on a dedicated thread on a specific code path.
* GR-39415 Experimental options are on by default in the TCK test Context. Added `LanguageProviders.additionalOptions()` which allows TCK providers to set their language's options in the test context (Attempts to set other languages' options will result in an `IllegalArgumentException` while creation the context).
* GR-38163 Introduced [RootNode.getParentFrameDescriptor](https://www.graalvm.org/truffle/javadoc/com/oracle/truffle/api/nodes/RootNode.html#getParentFrameDescriptor) to support identifying lexical scope parents of hot methods and compiling them earlier.

## Version 22.2.0

* GR-33829 Added support on libgraal for caching encoded graphs across Truffle compilations to speedup partial evaluation. The cache is enabled by default and can be enabled/disabled with the `--engine.EncodedGraphCache` option.
* GR-38925 Added `InteropLibrary.hasMetaParents(Object)` and `InteropLibrary.getMetaParents(Object)` that allow lookup of the hierarchy of parents for meta objects (e.g. super class or implemented interface of Java classes).
* GR-36557 Deprecated `--engine.MaximumGraalNodeCount` and introduced `--engine.MaximumGraalGraphSize` to control the maximum graal graph size during partial evaluation.
* GR-37493 Added `@DenyReplace` to deny replacement of final node types. 
* GR-37493 Potentially breaking: Disabled replace of all Truffle DSL generated uncached nodes. If you call `Node.replace()` on an uncached version of a generated node or library it will now fail with an `IllegalArgumentException`. As a rule of thumb, uncached versions of nodes should not ever be stored in `@Child` fields. Instead, they should always be used as singletons.
* GR-37493 Removed long time deprecated API `NodeFieldAccessor` without replacement. Added a some utility methods in `NodeUtil` as a replacement for this API: `NodeUtil.collectFieldNames(Class)`, `NodeUtil.collectNodeChildren(Node)` and `NodeUtil.collectNodeProperties(Node)`.
* GR-37100 Deprecated `BytecodeOSRNode.copyIntoOSRFrame(VirtualFrame, VirtualFrame, int)`, in favor of `BytecodeOSRNode.copyIntoOSRFrame(VirtualFrame, VirtualFrame, int, Object)`.
* GR-36944 Added new static APIs to `com.oracle.truffle.api.frame.Frame`:
    * Added new `Static` option to `com.oracle.truffle.api.frame.FrameSlotKind` for index-based slots. Frame slots using this kind cannot be changed to another kind later on. Static frame slots can only hold either a primitive or an `Object` value, never both at the same time.
    * Added new `get.../set...` methods postfixed by `Static` for exclusively accessing static frame slots.
    * Added new `copy.../clear...` methods postfixed by `Static` for exclusively copying and clearing static frame slots.
    * Static frame slots are intended for situations where the type of a variable in a frame slots is known ahead of time and does not need any type checks (e.g. in statically typed languages).
* GR-36557 Introduced `--engine.InliningUseSize` which changes the code size approximation during inlining to an approximation of the size of the graph rather than just the node count. This option is false by default.
* GR-37310 Add `BytecodeOSRNode.storeParentFrameInArguments` and `BytecodeOSRNode.restoreParentFrameFromArguments` to give languages more control over how frame arguments in bytecode OSR compilations are created.
* GR-35280 Implemented new domain specific inlining phase for Truffle interpreter host compilation. 
    * In native image hosts the new optimizations is applied to all methods annotated with `@BytecodeInterpreterSwitch` and methods which were detected to be used for runtime compilation. 
    * On HotSpot hosts the new optimizations will be applied to methods annotated with `@BytecodeInterpreterSwitch` only.
    * The annotation `@BytecodeInterpreterSwitchBoundary` was deprecated. Boundaries for the compilation are now inferred from directives like `CompilerDirective.transferToInterpreter()` and `@TruffleBoundary` automatically.
    * See the [HostOptimization.md](https://github.com/oracle/graal/blob/master/truffle/docs/HostCompilation.md) for further details.
* GR-38387 Deterministic and declaration order of `InteropLibrary.getMembers()` is now required.
* GR-38110 Added option to use `long` values as offsets for accessing memory through `ByteArraySupport`.
* GR-39029 Fixed issue in `InteropLibrary` that required `asDate` to be implemented whenever `isTime` is exported; correct dependency is on `isDate`.
* GR-38945 Truffle IGV dumping with log level 5 (e.g. `-Dgraal.Dump=Truffle:5`) now dumps the graph after each method that was fully partially evaluated. This enables debugging of problems only visible during partial evaluation.
* GR-34894 Removed deprecated `DynamicObject` APIs:
    * `Shape`: `getKeyList(Pred)`, `getPropertyList(Pred)`, `Pred`, `getObjectType`, `getId`, `isRelated`, `createSeparateShape`, `append`, `reservePrimitiveExtensionArray`, `hasTransitionWithKey`
    * `DynamicObject`: all deprecated constructors and methods (`get`, `set`, `contains`, `define`, `delete`, `size`, `isEmpty`, `setShapeAndGrow`, `setShapeAndResize`, `updateShape`, `copy`)
    * `ShapeListener`
    * `TypedLocation`
    * `Layout.newInstance`, `Layout.createShape`
    * `Property`: `copyWithRelocatable`, `copyWithFlags`, `isSame`, `relocate`, `set`, `setInternal`, `setGeneric`.
    * `IncompatibleLocationException`, `FinalLocationException` constructors
* GR-34894 Deprecated legacy and low-level `DynamicObject` APIs:
    * `Shape`: `Allocator`, `allocator`, `createFactory`, `newInstance`, `defineProperty`, `addProperty`, `changeType`, `getMutex`
    * `ObjectLocation`, `BooleanLocation`, `DoubleLocation`, `IntLocation`, `LongLocation`
    * `Location`: `canSet`, `set`, `setInternal`, `get`, `getInternal`, `incompatibleLocation`, `finalLocation`
    * `Property`: `create`, `get`, `set`, `setSafe`, `setGeneric`.
    * `ObjectType`
    * `DynamicObjectFactory`, `LocationModifier`, `LocationFactory`, `LayoutFactory`
    * `IncompatibleLocationException`, `FinalLocationException`
* GR-34894 Introduced `Location.isPrimitive()`, `Location.getConstantValue()`, and `Shape.makePropertyGetter(Object)`.
* GR-39058 The Static Object Model offers preliminary support for field-based storage also on Native Image. 

## Version 22.1.0

* GR-35924 Context preinitialization in combination with auxiliary engine caching now preinitializes a context for each sharing layer with the common configuration of previously created contexts.
* Added [TruffleStrings](https://github.com/oracle/graal/blob/master/truffle/docs/TruffleStrings.md), a flexible string implementation for all Truffle languages.
* Added a `@GeneratePackagePrivate` annotation to change the visibility of generated nodes to package-private even if the template node is public.
* Changed the default [`Object` target type mapping](https://www.graalvm.org/sdk/javadoc/org/graalvm/polyglot/Value.html#as-java.lang.Class-) for values that have both array elements and members from `Map` to `List`.
* GR-36425 Truffle DSL assumption expressions are now always executed instead of cached if their return value can be proven a partial evaluation constant. For example, if an assumption is read from a field in the declared node or a `@Cached` parameter then the expression can be always executed instead of being cached. This improves memory footprint of the generated code as no fields for the assumption cache needs to be generated. Language implementations are encouraged to check all usages of `@Specialization(assumption=...)` and verify whether they can be expressed as a PE constant. Ensure that all fields accessed in the expression are either final or annotated with `@CompilationFinal` and do not bind any dynamic parameter. Note that the DSL cannot infer PE constantness from method bodies and is therefore limited to field accesses. The resolution works through an arbitrary number of field accesses, e.g. through other Node classes, if they are visible in the expression (e.g. `field1.field2.field3`). 
* Added [TruffleLanguage.Env#createHostAdapter](https://www.graalvm.org/truffle/javadoc/com/oracle/truffle/api/TruffleLanguage.Env.html#createHostAdapter-java.lang.Object:A-) accepting host symbols and host classes as the types to extend, replacing and deprecating the `java.lang.Class`-based version.
* GR-10128 Added the `website` property to the [TruffleLanguage.Registration](https://www.graalvm.org/truffle/javadoc/com/oracle/truffle/api/TruffleLanguage.Registration.html#website--) and [TruffleInstrument.Registration](https://www.graalvm.org/truffle/javadoc/com/oracle/truffle/api/instrumentation/TruffleInstrument.Registration.html#website--) allowing language and instrument developers to specify a URL for a web site with further information about their language/tool.
* GR-10128 Added the `usageSyntax` property to the [Option](https://www.graalvm.org/truffle/javadoc/com/oracle/truffle/api/Option.html#usageSyntax--) allowing developers to specify the syntax their option expects. See the javadoc for more information.
* Added `TruffleSafepoint.setAllowActions` to disable thread local actions temporarily for trusted internal guest code. Currently only allowed during the finalization of a context in `TruffleLanguage.finalizeContext(Object)`.
* Added `FrameDescriptor.getInfo()` and `FrameDescriptor.Builder.info()` to associate a user-defined object with a frame descriptor.
* GR-33851 Dropped Java 8 support.
* Deprecated `MemoryFence`. Please use `VarHandle` directly.
* Deprecated `TruffleSafepoint.setBlocked`, in favor of `TruffleSafepoint.setBlockedWithException`, which allows interception and handling of safepoint-thrown exceptions.
* GR-36525 Deprecated `CompilerOptions`. They had no effect for several releases already. Deprecated for removal.
* GR-22281 Deprecated `TruffleRuntime.getCurrentFrame()` and `TruffleRuntime.getCallerFrame()`. They were encouraging unsafe use of the `FrameInstance` class. Note that a `FrameInstance` instance must not be escaped outside the scope of the `FrameInstanceVisitor.visitFrame` method. Language implementers are encouraged to validate all usages of `TruffleRuntime.iterateFrames(...)`. We plan to enforce this rule in future versions of Truffle.
* GR-22281 Added `TruffleRuntime.iterateFrames(FrameInstanceVisitor visitor, int skipFrames)` that allows to efficiently skip a number of frames before the visitor is invoked. This was added to allow efficient migration of usages from the deprecated `TruffleRuntime.getCallerFrame()` method.
* Removed the deprecated `TruffleException` that was deprecated in the GraalVM 20.3.0. The `AbstractTruffleException` no longer implements `TruffleException`. `AbstractTruffleException` methods inherited from the `TruffleException` have been removed. As part of this removal, the recommendation for languages how to [handle exceptions](https://www.graalvm.org/truffle/javadoc/com/oracle/truffle/api/interop/InteropLibrary.html#isException-java.lang.Object-) has been updated.
* Added methods to [TruffleContext.Builder](https://www.graalvm.org/truffle/javadoc/com/oracle/truffle/api/TruffleContext.Builder.html) that allow throwing custom guest exceptions when the new built context is cancelled, hard-exited, or closed and the corresponding exception is about to reach the outer context. In case the customization is not used and the new context is cancelled, hard-exited, or closed, Truffle newly throws an internal error.
    * Added [TruffleContext.Builder#onCancelled](https://www.graalvm.org/truffle/javadoc/com/oracle/truffle/api/TruffleContext.Builder.html#onCancelled-java.lang.Runnable-) that allows throwing a custom guest exception when the new context is cancelled.
    * Added [TruffleContext.Builder#onExited](https://www.graalvm.org/truffle/javadoc/com/oracle/truffle/api/TruffleContext.Builder.html#onExited-java.util.function.Consumer-) that allows throwing a custom guest exception when the new context is hard-exited.
    * Added [TruffleContext.Builder#onClosed](https://www.graalvm.org/truffle/javadoc/com/oracle/truffle/api/TruffleContext.Builder.html#onClosed-java.lang.Runnable-) that allows throwing a custom guest exception when the new context is closed.
* GR-35093 Deprecated `UnionAssumption`, use arrays of assumptions instead. Deprecated `NeverValidAssumption` and `AlwaysValidAssumption`, use `Assumption.NEVER_VALID` and `Assumption.ALWAYS_VALID` instead. Language implementations should avoid custom `Assumption` subclasses, they lead to performance degradation in the interpreter.
* GR-35093 Added `create()` constructor methods to profiles in `com.oracle.truffle.api.profiles` where appropriate to simplify use with Truffle DSL.

## Version 22.0.0
* Truffle DSL generated code now inherits all annotations on constructor parameters to the static create factory method.
* Added a [Message#getId()](https://www.graalvm.org/truffle/javadoc/com/oracle/truffle/api/library/Message.html#getId--) method returning a unique message id within a library.
* Added a [LibraryFactory#getMessages()](https://www.graalvm.org/truffle/javadoc/com/oracle/truffle/api/library/LibraryFactory.html#getMessages--) method returning a list of messages that the library provides.
*  Changed behavior of `RootNode#getCallTarget()` such that it lazily initializes its call target. This enforces a one-to-one relationship between root nodes and call targets, which avoids several problems, for example, with regard to instrumentation. As a consequence, `RootNode.setCallTarget()` and `TruffleRuntime#createCallTarget()` are deprecated now. Please use `RootNode#getCallTarget()` to access the call target of a root node from now on.
* In `TruffleLanguage.finalizeContext(Object)`, there is a new requirement for leaving all remaining unclosed inner contexts created by the language on all threads where the contexts are still active.
No active inner context is allowed after `TruffleLanguage.finalizeContext(Object)` returns. Not complying with this requirement will result in an internal error. Please note that inactive inner contexts are still closed implicitly by the parent context.
* Added `TruffleContext.closeExited(Node, int)` to hard exit an entered truffle context. See [the documentation](https://github.com/oracle/graal/blob/master/truffle/docs/Exit.md).
* Added `TruffleLanguage.exitContext(Object, ExitMode, int)` to allow languages perform actions before natural/hard context exit. Languages are encouraged to run all their shutdown hooks in exitContext instead of finalizeContext.
* Improved the output format for `engine.TraceCompilation` and `engine.TraceCompilationDetails`. See [Optimizing.md](https://github.com/oracle/graal/blob/master/truffle/docs/Optimizing.md) for details.
* Extended `HostObject` so that it exposes the `length` field and the `clone()` method of Java arrays as interop members. This can be disabled with `HostAccess.Builder.allowArrayAccess(false)`.
* Implicit cast checks are now generated in declaration order where the direct target type is always checked first. Languages implementations are encouraged to optimize their implicit cast declaration order by sorting them starting with the most frequently used type.
* When using the Static Object Model, storage classes can have precise object field types, not just `java.lang.Object`.
* Added `CompilerDirectives.hasNextTier()` to allow language implementations to control profiling in intermediate compilation tiers. In particular, `LoopNode.reportLoopCount()` should also be called in intermediate tiers as part of bytecode interpreters to improve last tier compilation.
* Introduced sharing layers. A sharing layer is a set of language instances that share code within one or more polyglot contexts. In previous versions language instances were shared individually whenever a new language context was created. Instead language instances are now reused for a new context if and only if the entire layer can be shared. A layer can be shared if all initialized languages of a layer support the same context policy and their options are compatible. Please note the following changes on observable language behavior:
    * For any executed Truffle node it can now be assumed that the current language instance will remain constant. This means that the language instance can always be safely stored in the AST even for nodes that are used through the interoperability protocol by other languages. It is still recommend to not store language instances in AST nodes, but use LanguageReferences instead to avoid additional memory footprint.
    * The method LanguageReference.get(Node), if called with an adopted and compilation final node, is now guaranteed to fold to a constant value during compilation.
    * TruffleLanguage.initializeMultipleContexts() is now guaranteed to be called prior to all created contexts of the same language instance. For existing languages this means that any assumption invalidated during initialization of multiple contexts can now become a regular boolean field. This should simplify language implementations as they no longer need to be able to change sharing mode after call targets were already loaded.
    * Language initialization will now fail if new language context is initialized and the language is incompatible to the sharing layer of the current context. For example, if sharing is enabled with a shared language already initialized, any new language with unsupported sharing will now fail to initialize. The recommended solution is to specify all required languages when creating the context in `Context.newBuilder(String...)`. 
    * The method `TruffleLanguage.areOptionsCompatible(OptionValues, OptionValues)` is now also called before the initialization of the first context of a language if sharing is enabled. This allows languages to enable/disable sharing based on a language specific option, and not just  statically. 
    * Language instances are no longer shared for inner contexts if sharing is not enabled for a context, even if the language instance would support sharing in principle. This change was necessary to avoid the need to initialize sharing after the first context was created.
    * More information on code sharing can be found in the [javadoc](https://www.graalvm.org/truffle/javadoc/com/oracle/truffle/api/TruffleLanguage.ContextPolicy.html).
* Added the `--engine.TraceCodeSharing` option that allows to log debug information on code sharing.
* Added the `--engine.ForceCodeSharing` and `--engine.DisableCodeSharing` option that allows to force enable and force disable code sharing. This option is useful for testing to enable or disable sharing across all contexts of a process.
* Removed deprecated in `ArityException`.
* Removed deprecated methods in `ArityException`.
* Removed deprecated object DSL processor that was deprecated for several releases. 
* Removed deprecated encapsulating node accessor methods in `NodeUtil`.
* Removed deprecated method `LoopNode.executeLoop`.
* Removed many deprecated methods in `TruffleLanguage`, `TruffleLanguage.Env` and `TruffleInstrument.Env`. All of which were already deprecated for at least four releases.
* Removed deprecated `GraphPrintVisitor`.

* Added new APIs to `com.oracle.truffle.api.frame.Frame` and `com.oracle.truffle.api.frame.FrameDescriptor`:
    * Added a new "namespace" of index-based slots in `Frame` that is defined during construction of the frame descriptor and cannot be changed afterwards, and that is accessed using `int` indexes instead of `FrameSlot`s.
    * Added a second new "namespace" of slots (called auxiliary slots) in `Frame` that can be added to the frame descriptor dynamically (and which only supports "object" slots).
    * In addition to `get.../set...` methods, the new API also supports `copy` and `swap` of frame slots.
    * The `FrameSlot`-based API methods in `Frame` and `FrameDescriptor` were deprecated.
    * `FrameSlotTypeException` is now an unchecked exception, which simplifies many APIs and removes the need for the `FrameUtil` class.
* Changes to the way frame slots are handled during partial evaluation:
    * Removed the `FrameClearPhase` - now clearing the frame slots in the "clear" intrinsics instead.
    * Added a new `FrameAccessVerificationPhase` that detects improper pairing of frame slot types at merges, inserts deopts and outputs a performance warning: frame slots can now change type freely and will still be optimized by the frame intrinsics optimization, as long as the types are compatible at merges (whereas frame slots used to be restricted to one primitive type in the whole compilation unit).
* Made conversion rules for passing values to native code through the Truffle NFI more lenient.
    * Passing a `double` to a parameter of type `float` is allowed, possibly losing precision.
    * Passing signed integers to parameters of type `uint*` and unsigned integers to parameters of type `sint*` is allowed.

## Version 21.3.0
* Added a `@GenerateWrapper.Ignore` annotation to prevent methods from being instrumented in wrapper classes.
* The native image `TruffleCheckBlackListedMethods` option was deprecated and replaced by the `TruffleCheckBlockListMethods` option.
* Added new [Static Object Model](https://www.graalvm.org/truffle/javadoc/com/oracle/truffle/api/staticobject/package-summary.html) APIs to represent the layout of objects that, once defined, do not change the number and the type of their properties. It is particularly well suited for, but not limited to, the implementation of the object model of static programming languages. For more information, read the [Javadoc](https://www.graalvm.org/truffle/javadoc/com/oracle/truffle/api/staticobject/package-summary.html) and the [tutorial](https://github.com/oracle/graal/blob/master/truffle/docs/StaticObjectModel.md).
* Removed deprecated engine options: `engine.CompilationThreshold` and `engine.InliningTruffleTierOnExpand`
* Added `BytecodeOSRNode` interface to support on-stack replacement (OSR) for bytecode interpreters. OSR can improve start-up performance by switching from interpreted code to compiled code in the middle of execution. It is especially effective for targets with long-running loops, which can get "stuck" running in the interpreter without OSR. Refer to the [Javadoc](https://www.graalvm.org/truffle/javadoc/com/oracle/truffle/api/nodes/BytecodeOSRNode.html) and the [OSR guide](https://github.com/oracle/graal/blob/master/truffle/docs/OnStackReplacement.md) for more details.
* Removed support to read language and instrument registrations from `META-INF/truffle` files. Recompiling the TruffleLanguage or TruffleInstrument using the Truffle annotation processor automatically migrates the language or instrument to the new behavior. Languages are already migrated if they were compiled with a version later or equal than 19.3.
* Added [SourceSectionFilter#includes](http://www.graalvm.org/truffle/javadoc/com/oracle/truffle/api/instrumentation/SourceSectionFilter.html##includes-com.oracle.truffle.api.nodes.RootNode-com.oracle.truffle.api.source.SourceSection-java.util.Set-).
* Added [FrameInstance#getCompilationTier](http://www.graalvm.org/truffle/javadoc/com/oracle/truffle/api/frame/FrameInstance.html#getCompilationTier--) and [FrameInstancel#isCompilationRoot](http://www.graalvm.org/truffle/javadoc/com/oracle/truffle/api/frame/FrameInstance.htmll#isCompilationRoot--)
* Added `InteropLibrary.isValidValue(Object)` and `InteropLibrary.isValidProtocolValue(Object)`.
* Added `TruffleContext.evalPublic(Node, Source)` and `TruffleContext.evalInternal(Node, Source)` that allow to evaluate sources in an inner context and access values of the inner context safely.
* Added `TruffleContext.Builder.initializeCreatorContext(boolean)` that allows to disable initialization of the language that created the inner context.
* Added the ability to share values between contexts. Guest languages can now use values of the polyglot embedding API using host interop. This no longer leads to invalid sharing errors.
* Added `ReflectionLibrary.getUncached` method.
* Removed deprecated `TruffleLanguage.Registration#mimeType()`. Split up MIME types into `TruffleLanguage.Registration#characterMimeTypes()` and `TruffleLanguage.Registration#byteMimeTypes()`.
* Added a new and improved way to access the current language context and language instance of the thread.
    * Language and context references can now be stored in static final fields. See the [javadoc](https://www.graalvm.org/truffle/javadoc/com/oracle/truffle/api/TruffleLanguage.ContextReference.html) for the new intended usage.
    * All thread local lookups have an efficient implementation on HotSpot and SubstrateVM, interpreted and compiled, eliminating the need to ever cache the value in the AST.
    * Using a compilation final node passed as parameter, the context and language value can be constant folded if it is known that only one language or context instance can exist.
    * Deprecated all other means of accessing the current context: `TruffleLanguage.getCurrentContext(Class)`, `RootNode.getCurrentContext(Class)`, `ContextReference.get()`, `Node.lookupContextReference(Class)` and `@CachedContext`.
    * Deprecated all other means of accessing the current language: `TruffleLanguage.getCurrentLanguage(Class)`,  `LanguageReference.get()`, `Node.lookupLanguageReference(Class)` and `@CachedLanguage`.
* Removed deprecated `TruffleLanguage.getContextReference()`.
* Added `--engine.TraceDeoptimizeFrame` to trace frame deoptimizations due to `FrameInstance#getFrame(READ_WRITE|MATERIALIZE)`.
* Added loop condition profiling to `LoopNode`, so the `RepeatingNode` no longer needs to profile or inject the loop count. Language implementations should remove loop condition profiles from their repeating nodes since they are redundant now.
* Added `ThreadLocalAction` constructor that allows to configure recurring thread local actions to be performed repeatedly. This allows to build debug tooling that need to gather information in every safepoint poll of a thread.
* Added `ExecuteTracingSupport` interface that allows tracing the calls to `execute` methods of a `Node`. 
* Changed `--engine.InstrumentExceptionsAreThrown` to true by default and deprecated [EventContext#createError](https://www.graalvm.org/truffle/javadoc/com/oracle/truffle/api/instrumentation/EventContext.html#createError-java.lang.RuntimeException-) without replacement. Instrument exception are now thrown by default and observable by the guest language application.
* `TruffleLanguage.Env#getPublicTruffleFile(URI)` and `TruffleLanguage.Env#getInternalTruffleFile(URI)` have been fixed to behave as specified and throw `UnsupportedOperationException` instead of `FileSystemNotFoundException`.
* Added `LibraryFactory.getMessages()` to allow to enumerate all messages of a library.
* Added `Engine.newBuilder(String...)` that also allows to restrict the permitted languages of an engine. The permitted languages of an engine are inherited by all created contexts.

## Version 21.2.0
* Added `TypeDescriptor.subtract(TypeDescriptor)` creating a new `TypeDescriptor` by removing the given type from a union or intersection type.
* Added `CompilerDirectives.blackhole(value)` which can be helpful for benchmarking.
* Added `TruffleLanguage#Env.registerOnDispose(Closeable)` registering `Closeable`s for automatic close on context dispose.
* Added `RootNode#countsTowardsStackTraceLimit()`, replacing `RootNode#isInternal()` as the criterion that determines whether a frame with the given root node counts towards the stack trace limit.
* Added `engine.UsePreInitializedContext` option which can be used to disable usage of pre-initialized context.
* Added `MemoryFence`: provides methods for fine-grained control of memory ordering.
* `ValueProfile.createEqualityProfile()` was deprecated without replacement. `Object.equals(Object)` cannot safely be used on compiled code paths. Use the Truffle Specialization DSL instead to implement caches with equality semantics. Making `Object.equals(Object)` reachable as runtime compiled method will mark too many equals implementations reachable for runtime compilation in a native image.
* Methods annotated with `@Fallback`  of the Truffle specialization DSL now support `@Cached`, `@CachedContext`, `@CachedLanguage`, `@Bind` and dispatched `@CachedLibrary` parameters.
* Deprecated and added methods to support expected arity ranges in `ArityException` instances. Note that the replacement methods now include more strict validations.
* `DebugValue` methods `hashCode()` and `equals()` provide result of the interop `identityHashCode` and `isIdentical` calls on the corresponding guest objects, respectively.
* Enabled by default the traversing compilation queue with dynamic thresholds, see `--engine.TraversingCompilationQueue`, `--engine.DynamicCompilationThresholds`, `--engine.DynamicCompilerThresholdsMinScale`, `--engine.DynamicCompilerThresholdsMinNormalLoad` and `--engine.DynamicCompilerThresholdsMaxNormalLoad`.
* Added `LoopConditionProfile#create()` as an alias of `createCountingProfile()` so it can be used like `@Cached LoopConditionProfile loopProfile`.
* Enabled by default the traversing compilation queue with dynamic thresholds. See [the documentation](https://github.com/oracle/graal/blob/master/truffle/docs/TraversingCompilationQueue.md) for more information.
* Changed behavior of parameterized `Function<Object, Object>` conversion such that an `Object[]` argument is passed through to the guest function as a single array argument. Both raw `Function` and `Function<Object[], Object>` treat an `Object[]` as an array of arguments, like before.
* Added `TruffleContext.pause()` and `TruffleContext.resume(Future<Void>)` to pause and resume execution for a truffle context, respectively.
* Added `DebuggerSession.createPrimitiveValue()` to create a `DebugValue` from a primitive value. Use it instead of `DebugValue.set(primitiveValue)` which is now deprecated.
* Added support for iterators and hash maps to `DebugValue`. The added methods wraps the respective methods of `InteropLibrary`.
* Added support for Truffle libraries to be prepared for AOT. See `ExportLibrary.useForAOT` or the `AOTTutorial` java class for further details.
* The Specialization DSL now generates code to throw an `AssertionError` if a `@Shared` and `@Cached` parameter returns a non-null value and is used in a guard. The `null` state is reserved for the uninitialized state.
* Changed `TruffleLanguage.disposeContext`. In case the underlying polyglot context is being cancelled, `TruffleLanguage.disposeContext` is called even if `TruffleLanguage.finalizeContext` throws a TruffleException or a ThreadDeath exception.

## Version 21.1.0
* Added methods into `Instrumenter` that create bindings to be attached later on. Added `EventBinding.attach()` method.
* Added `TruffleContext.isCancelling()` to check whether a truffle context is being cancelled.
* Added `TruffleInstrument.Env.calculateContextHeapSize(TruffleContext, long, AtomicBoolean)` to calculate the heap size retained by a a context.
* Added `ContextsListener.onLanguageContextCreate`, `ContextsListener.onLanguageContextCreateFailed`, `ContextsListener.onLanguageContextInitialize`, and `ContextsListener.onLanguageContextInitializeFailed`  to allow instruments to listen to language context creation start events, language context creation failure events, language context initialization start events, and language context initialization failure events, respectively.
* Added `CompilerDirectives.isExact(Object, Class)` to check whether a value is of an exact type. This method should be used instead of the `value != null && value.getClass() == exactClass` pattern.
* Added `Frame.clear(FrameSlot)`. This allows the compiler to reason about the liveness of local variables. Languages are recommended to use it when applicable.
* Added `@GenerateAOT` to support preparation for AOT specializing nodes. Read the [AOT tutorial](https://github.com/oracle/graal/blob/master/truffle/docs/AOT.md) to get started with Truffle and AOT compilation.
* Profiles now can be disabled using `Profile.disable()` and reset using `Profile.reset()`.
* Added `--engine.CompileAOTOnCreate` option to trigger AOT compilation on call target create.
* Added new messages to `InteropLibrary` for interacting with buffer-like objects:
    * Added `hasBufferElements(Object)` that returns  `true` if this object supports buffer messages.
    * Added `isBufferWritable(Object)` that returns `true` if this object supports writing buffer elements.
    * Added `getBufferSize(Object)` to return the size of this buffer.
    * Added `readBufferByte(Object, long)`, `readBufferShort(Object, ByteOrder, long)`, `readBufferInt(Object, ByteOrder, long)`, `readBufferLong(Object, ByteOrder, long)`, `readBufferFloat(Object, ByteOrder, long)`  and `readBufferDouble(Object, ByteOrder, long)` to read a primitive from this buffer at the given index.
    * Added `writeBufferByte(Object, long, byte)`, `writeBufferShort(Object, ByteOrder, long, short)`, `writeBufferInt(Object, ByteOrder, long, int)`, `writeBufferLong(Object, ByteOrder, long, long)`, `writeBufferFloat(Object, ByteOrder, long, float)`  and `writeBufferDouble(Object, ByteOrder, long, double)` to write a primitive in this buffer at the given index (supported only if `isBufferWritable(Object)` returns `true`).
* Added `Shape.getLayoutClass()` as a replacement for `Shape.getLayout().getType()`. Returns the DynamicObject subclass provided to `Shape.Builder.layout`.
* Changed the default value of `--engine.MultiTier` from `false` to `true`. This should significantly improve the warmup time of Truffle interpreters.
* The native image build fails if a method known as not suitable for partial evaluation is reachable for runtime compilation. The check can be disabled by the `-H:-TruffleCheckBlackListedMethods` native image option.
* Added `ExactMath.truncate(float)` and `ExactMath.truncate(double)` methods to remove the decimal part (round toward zero) of a float or of a double respectively. These methods are intrinsified.
* Added `SuspendedEvent.prepareUnwindFrame(DebugStackFrame, Object)` to support forced early return values from a debugger.
* Added `DebugScope.convertRawValue(Class<? extends TruffleLanguage<?>>, Object)` to enable wrapping a raw guest language object into a DebugValue.
* Added new messages to the `InteropLibrary` to support iterables and iterators:
	* Added `hasIterator(Object)` that allows to specify that the receiver is an iterable.
    * Added `getIterator(Object)` to return the iterator for an iterable receiver.
    * Added `isIterator(Object)` that allows to specify that the receiver is an iterator.
    * Added `hasIteratorNextElement(Object)`  that allows to specify that the iterator receiver has element(s) to return by calling the `getIteratorNextElement(Object)` method.
    * Added `getIteratorNextElement(Object)` to return the current iterator element.
* Added `TruffleContext.leaveAndEnter(Node, Supplier)` to wait for another thread without triggering multithreading.
* Removed deprecated `TruffleLanguage.Env.getTruffleFile(String)`, `TruffleLanguage.Env.getTruffleFile(URI)` methods.
* Deprecated CompilationThreshold for preferred LastTierCompilationThreshold and SingleTierCompilationThreshold.
* Added new features to the DSL `@NodeChild` annotation:
    * Added `implicit` and `implicitCreate` attributes to allow implicit creation of child nodes by the parent factory method.
    * Added `allowUncached` and `uncached` attributes to allow using `@NodeChild` with `@GenerateUncached`.
* Added `TruffleLanguage.Env#getTruffleFileInternal(String, Predicate<TruffleFile>)` and `TruffleLanguage.Env#getTruffleFileInternal(URI, Predicate<TruffleFile>)` methods performing the guest language standard libraries check using a supplied predicate. These methods have a better performance compared to the `TruffleLanguage.Env#getInternalTruffleFile(String)` and `TruffleLanguage.Env#getInternalTruffleFile(URI)` as the guest language standard libraries check is performed only for files in the language home when IO is not enabled by the Context.
* Added `TruffleLanguage.Env.getLogger(String)` and `TruffleLanguage.Env.getLogger(Class<?>)` creating a context-bound logger. The returned `TruffleLogger` always uses a logging handler and options from Env's context and does not depend on being entered on any thread.
* Added new messages to the `InteropLibrary` to support hash maps:
	* Added `hasHashEntries(Object)` that allows to specify that the receiver provides hash entries.
	* Added `getHashSize(Object)` to return hash entries count.
	* Added `isHashEntryReadable(Object, Object)` that allows to specify that mapping for the given key exists and is readable.
	* Added `readHashValue(Object, Object)` to read the value for the specified key.
	* Added `readHashValueOrDefault(Object, Object, Object)` to read the value for the specified key or to return the default value when the mapping for the specified key does not exist.
	* Added `isHashEntryModifiable(Object, Object)` that allows to specify that mapping for the specified key exists and is writable.
	* Added `isHashEntryInsertable(Object, Object)` that allows to specify that mapping for the specified key does not exist and is writable.
	* Added `isHashEntryWritable(Object, Object)` that allows to specify that mapping is either modifiable or insertable.
	* Added `writeHashEntry(Object, Object, Object)` associating the specified value with the specified key.
	* Added `isHashEntryRemovable(Object, Object)` that allows to specify that mapping for the specified key exists and is removable.
	* Added `removeHashEntry(Object, Object)` removing the mapping for a given key.
	* Added `isHashEntryExisting(Object, Object)` that allows to specify that that mapping for a given key is existing.
	* Added `getHashEntriesIterator(Object)` to return the hash entries iterator.
    * Added `getHashKeysIterator(Object)` to return the hash keys iterator.
    * Added `getHashValuesIterator(Object)` to return the hash values iterator.
* Added `TypeDescriptor.HASH` and `TypeDescriptor.hash(TypeDescriptor, TypeDescriptor)` representing hash map types in the TCK.
* Added support for Truffle safepoints and thread local actions. See `TruffleSafepoint` and `ThreadLocalAction`. There is also a [tutorial](https://github.com/oracle/graal/blob/master/truffle/docs/Safepoints.md) that explains how to adopt and use in language or tool implementations.
* Make the Truffle NFI more modular.
    * Provide option `--language:nfi=none` for disabling native access via the Truffle NFI in native-image even if the NFI is included in the image (e.g. as dependency of another language).
    * Moved `trufflenfi.h` header from the JDK root include directory into the NFI language home (`languages/nfi/include`).

## Version 21.0.0
* If an `AbstractTruffleException` is thrown from the `ContextLocalFactory`, `ContextThreadLocalFactory` or event listener, which is called during the context enter, the exception interop messages are executed without a context being entered. The event listeners called during the context enter are:
    * `ThreadsActivationListener.onEnterThread(TruffleContext)`
    * `ThreadsListener.onThreadInitialized(TruffleContext, Thread)`
    * `TruffleInstrument.onCreate(Env)`
    * `TruffleLanguage.isThreadAccessAllowed(Thread, boolean)`
    * `TruffleLanguage.initializeMultiThreading(Object)`
    * `TruffleLanguage.initializeThread(Object, Thread)`
* Added `HostCompilerDirectives` for directives that guide the host compilations of Truffle interpreters.
    * `HostCompilerDirectives.BytecodeInterpreterSwitch` - to denote methods that contain the instruction-dispatch switch in bytecode interpreters
    * `HostCompilerDirectives.BytecodeInterpreterSwitchBoundary` - to denote methods that do not need to be inlined into the bytecode interpreter switch
* Truffle DSL generated nodes are no longer limited to 64 state bits. Use these state bits responsibly.
* Added support for explicitly selecting a host method overload using the signature in the form of comma-separated fully qualified parameter type names enclosed by parentheses (e.g. `methodName(f.q.TypeName,java.lang.String,int,int[])`).
* Changed the default value of `--engine.MultiTier` from `false` to `true`. This should significantly improve the warmup time of Truffle interpreters.
* Deprecated and added methods to support expected arity ranges in `ArityException` instances. Note that the replacement methods now include more strict validations.


## Version 20.3.0
* Added `RepeatingNode.initialLoopStatus` and `RepeatingNode.shouldContinue` to allow defining a custom loop continuation condition.
* Added new specialization utility to print detailed statistics about specialization instances and execution count. See [Specialization Statistics Tutorial](https://github.com/oracle/graal/blob/master/truffle/docs/SpecializationHistogram.md) for details on how to use it.
* Added new specialization compilation mode that ignores "fast path" specializations and generates calls only to "slow path" specializations. This mode is intended for testing purposes to increase tests coverage. See [Specialization testing documentation](https://github.com/oracle/graal/blob/master/truffle/docs/SpecializationTesting.md) for more details.
* Added [TruffleFile.readSymbolicLink](https://www.graalvm.org/truffle/javadoc/com/oracle/truffle/api/TruffleFile.html#readSymbolicLink--) method to read the symbolic link target.
* Added [ReportPolymorphism.Megamorphic](http://www.graalvm.org/truffle/javadoc/com/oracle/truffle/api/dsl/ReportPolymorphism.Megamorphic.html) annotation for expressing the "report only megamorphic specializations" use case when reporting polymorphism.
* Added new flags to inspect expansion during partial evaluation: `--engine.TraceMethodExpansion=truffleTier`, `--engine.TraceNodeExpansion=truffleTier`, `--engine.MethodExpansionStatistics=truffleTier` and `--engine.NodeExpansionStatistics=truffleTier`. Language implementations are encouraged to run with these flags enabled and investigate their output for unexpected results. See [Optimizing.md](https://github.com/oracle/graal/blob/master/truffle/docs/Optimizing.md) for details.
* Enabled by default the elastic allocation of Truffle compiler threads depending on the number of available processors, in both JVM and native modes. The old behavior, 1 or 2 compiler threads, can be explicitly enabled with `--engine.CompilerThreads=0`.
* Added `ThreadsActivationListener` to listen to thread enter and leave events in instruments.
* Added `TruffleInstrument.Env.getOptions(TruffleContext)` to retrieve context specific options for an instrument and `TruffleInstrument.getContextOptions()` to describe them. This is useful if an instrument wants to be configured per context. 
* Added `TruffleContext.isClosed()` to check whether a  truffle context is already closed. This is useful for instruments.
* Added `TruffleContext.closeCancelled` and `TruffleContext.closeResourceExhausted`  to allow instruments and language that create inner contexts to cancel the execution of a context.
* Added `TruffleContext.isActive` in addition to `TruffleContext.isEntered` and improved their documentation to indicate the difference.
* Added `ContextsListener.onContextResetLimit` to allow instruments to listen to context limit reset events from the polyglot API.
* All instances of `TruffleContext` accessible from instruments can now be closed by the instrument. Previously this was only possible for creators of the TruffleContext instance.
* Added the ability to create context and context thread locals in languages and instruments. See [ContextLocal](https://www.graalvm.org/truffle/javadoc/com/oracle/truffle/api/ContextLocal.html) and [ContextThreadLocal](https://www.graalvm.org/truffle/javadoc/com/oracle/truffle/api/ContextThreadLocal.html) for details.
* Removed the hard "maximum node count" splitting limit controlled by `TruffleSplittingMaxNumberOfSplitNodes` as well as the option itself.
* Removed polymorphism reporting from `DynamicObjectLibrary`. If the language wants to report polymorphism for a property access, it should do so manually using a cached specialization.
* The `iterations` for `LoopNode.reportLoopCount(source, iterations)` must now be >= 0.
* Added [NodeLibrary](https://www.graalvm.org/truffle/javadoc/com/oracle/truffle/api/interop/NodeLibrary.html), which provides guest language information associated with a particular Node location, local scope mainly and [TruffleLanguage.getScope](https://www.graalvm.org/truffle/javadoc/com/oracle/truffle/api/TruffleLanguage.html#getScope-C-) and [TruffleInstrument.Env.getScope](https://www.graalvm.org/truffle/javadoc/com/oracle/truffle/api/instrumentation/TruffleInstrument.Env.html#getScope-com.oracle.truffle.api.nodes.LanguageInfo-), which provides top scope object of a guest language.
* Deprecated com.oracle.truffle.api.Scope class and methods in TruffleLanguage and TruffleInstrument.Env, which provide the scope information through that class.
* Added scope information into InteropLibrary: [InteropLibrary.isScope](https://www.graalvm.org/truffle/javadoc/com/oracle/truffle/api/interop/InteropLibrary.html#isScope-java.lang.Object-), [InteropLibrary.hasScopeParent](https://www.graalvm.org/truffle/javadoc/com/oracle/truffle/api/interop/InteropLibrary.html#hasScopeParent-java.lang.Object-) and [InteropLibrary.getScopeParent](https://www.graalvm.org/truffle/javadoc/com/oracle/truffle/api/interop/InteropLibrary.html#getScopeParent-java.lang.Object-)
* Added utility method to find an instrumentable parent node [InstrumentableNode.findInstrumentableParent](https://www.graalvm.org/truffle/javadoc/com/oracle/truffle/api/instrumentation/InstrumentableNode.html#findInstrumentableParent-com.oracle.truffle.api.nodes.Node-).
* Deprecated `DebugScope.getArguments()` without replacement. This API was added without use-case.
* Added the [RootNode.isTrivial](https://www.graalvm.org/truffle/javadoc/com/oracle/truffle/api/nodes/RootNode.html#isTrivial) method, for specifying root nodes that are always more efficient to inline than not to.
* Added [ByteArraySupport](https://www.graalvm.org/truffle/javadoc/com/oracle/truffle/api/memory/ByteArraySupport.html): a helper class providing safe multi-byte primitive type accesses from byte arrays.
* Added a new base class for Truffle exceptions, see [AbstractTruffleException](https://www.graalvm.org/truffle/javadoc/com/oracle/truffle/api/exception/AbstractTruffleException.html). The original `TruffleException` has been deprecated. Added new interop messages for exception handling replacing the deprecated `TruffleException` methods.
* Added new messages to `InteropLibrary` related to exception handling:
    * Added `getExceptionType(Object)` that allows to specify the type of an exception, e.g. PARSE_ERROR. 
    * Added `isExceptionIncompleteSource(Object)` allows to specify whether the parse error contained unclosed brackets.
    * Added `getExceptionExitStatus(Object)` allows to specify the exit status of an exception of type EXIT.
    * Added `hasExceptionCause(Object)` and `getExceptionCause(Object)` to return the cause of this error
    * Added `hasExceptionStackTrace(Object)` and `getExceptionStackTrace(Object)` to return the guest stack this of this error. 
    * Added `hasExceptionMessage(Object)` and `getExceptionMessage(Object)` to provide an error message of the error.
    * Added `hasExecutableName(Object)` and `getExecutableName(Object)` to provide a method name similar to what was provided in `RootNode.getName()` but for executable objects.
    * Added `hasDeclaringMetaObject(Object)` and `getDeclaringMetaObject(Object)` to provide the meta object of the function. 
* Language implementations are recommended to perform the following steps to upgrade their exception implementation:
    * Convert non-internal guest language exceptions to `AbstractTruffleException`, internal errors should be refactored to no longer implement `TruffleException`.
    * Export new interop messages directly on the `AbstractTruffleException` subclass if necessary. Consider exporting `getExceptionType(Object)`, `getExceptionExitStatus(Object)` and `isExceptionIncompleteSource(Object)`. For other interop messages the default implementation should be sufficient for most use-cases. Consider using `@ExportLibrary(delegateTo=...)` to forward to a guest object stored inside of the exception.
    * Rewrite interop capable guest language try-catch nodes to the new interop pattern for handling exceptions. See `InteropLibrary#isException(Object)` for more information. 
    * Implement the new method `RootNode.translateStackTraceElement` which allows guest languages to transform stack trace elements to accessible guest objects for other languages.
    * Consider making executable interop objects of the guest language implement `InteropLibrary.hasExecutableName(Object)` and `InteropLibrary.hasDeclaringMetaObject(Object)`.
    * Make exception printing in the guest language use `InteropLibrary.getExceptionMessage(Object)`, `InteropLibrary.getExceptionCause(Object)` and `InteropLibrary.getExceptionStackTrace(Object)` for foreign exceptions to print them in the style of the language.
    * Make all exports of `InteropLibrary.throwException(Object)` throw an instance of `AbstractTruffleException`. This contract will be enforced in future versions when `TruffleException` will be removed.
    * Attention: Since [AbstractTruffleException](https://www.graalvm.org/truffle/javadoc/com/oracle/truffle/api/exception/AbstractTruffleException.html) is an abstract base class, not an interface, the exceptions the Truffle NFI throws do not extend UnsatisfiedLinkError anymore. This is an incompatible change for guest languages that relied on the exact exception class. The recommended fix is to catch AbstractTruffleException instead of UnsatisfiedLinkError.
* Added [TruffleInstrument.Env.getEnteredContext](https://www.graalvm.org/truffle/javadoc/com/oracle/truffle/api/instrumentation/TruffleInstrument.Env.html#getEnteredContext--) returning the entered `TruffleContext`.
* Added [DebuggerSession.setShowHostStackFrames](https://www.graalvm.org/truffle/javadoc/com/oracle/truffle/api/debug/DebuggerSession.html#setShowHostStackFrames-boolean-) and host `DebugStackFrame` and `DebugStackTraceElement`. This is useful for debugging of applications that use host interop.
* All Truffle Graal runtime options (-Dgraal.) which were deprecated in GraalVM 20.1 are removed. The Truffle runtime options are no longer specified as Graal options (-Dgraal.). The Graal options must be replaced by corresponding engine options specified using [polyglot API](https://www.graalvm.org/truffle/javadoc/org/graalvm/polyglot/Engine.Builder.html#option-java.lang.String-java.lang.String-).
* Deprecated the `com.oracle.truffle.api.object.dsl` API without replacement. The migration path is to use `DynamicObject` subclasses with the `com.oracle.truffle.api.object` API.
* A node parameter now needs to be provided to TruffleContext.enter() and TruffleContext.leave(Object). The overloads without node parameter are deprecated. This is useful to allow the runtime to compile the enter and leave code better if a node is passed as argument. 
* Added [DebuggerSession.suspendHere](https://www.graalvm.org/truffle/javadoc/com/oracle/truffle/api/debug/DebuggerSession.html#suspendHere-com.oracle.truffle.api.nodes.Node-) to suspend immediately at the current location of the current execution thread.
* Added [RootNode.prepareForAOT](https://www.graalvm.org/truffle/javadoc/com/oracle/truffle/api/nodes/RootNode.html#prepareForAOT) that allows to initialize root nodes for compilation that were not yet executed.
* Removed deprecation for `RootNode.getLanguage(Class<?>)`, it is still useful to efficiently access the associated language of a root node.
* Block node partial compilation is no longer eagerly triggered but only when the `--engine.MaximumGraalNodeCount` limit was reached once for a call target.
* Lifted the restriction that the dynamic type of a `DynamicObject` needs to be an instance of `ObjectType`, allowing any non-null object. Deprecated `Shape.getObjectType()` that has been replaced by `Shape.getDynamicType()`.
* Added [TruffleLanguage.Env.createHostAdapterClass](https://www.graalvm.org/truffle/javadoc/com/oracle/truffle/api/TruffleLanguage.Env.html#createHostAdapterClass-java.lang.Class:A-) to allow extending a host class and/or interfaces with a guest object via a generated host adapter class (JVM only).
* Deprecated the old truffle-node-count based inlining heuristic and related options (namely InliningNodeBudget and LanguageAgnosticInlining).
* Added `@GenerateLibrary.pushEncapsulatingNode()` that allows to configure whether encapsulating nodes are pushed or popped.

## Version 20.2.0
* Added new internal engine option `ShowInternalStackFrames` to show internal frames specific to the language implementation in stack traces.
* Added new identity APIs to `InteropLibrary`:
    * `hasIdentity(Object receiver)` to find out whether an object specifies identity
	* `isIdentical(Object receiver, Object other, InteropLibrary otherLib)` to compare the identity of two object
	* `isIdenticalOrUndefined(Object receiver, Object other)` export to specify the identity of an object.
	* `identityHashCode(Object receiver)` useful to implement maps that depend on identity.
* Added `TriState` utility class represents three states TRUE, FALSE and UNDEFINED.
* Added `InteropLibrary.getUncached()` and `InteropLibrary.getUncached(Object)` short-cut methods for convenience.
* Enabled by default the new inlining heuristic in which inlining budgets are based on Graal IR node counts and not Truffle Node counts.
* Added `ConditionProfile#create()` as an alias of `createBinaryProfile()` so it can be used like `@Cached ConditionProfile myProfile`. 
* Improved `AssumedValue` utility class: Code that reads the value but can not constant fold it does not need to deopt when the value changes.
* A `TruffleFile` for an empty path is no more resolved to the current working directory.
* Added [`SourceBuilder.canonicalizePath(boolean)`](https://www.graalvm.org/truffle/javadoc/com/oracle/truffle/api/source/Source.SourceBuilder.html) to control whether the `Source#getPath()` should be canonicalized.
* Deprecated and renamed `TruffleFile.getMimeType` to [TruffleFile.detectMimeType](https://www.graalvm.org/truffle/javadoc/com/oracle/truffle/api/TruffleFile.html#detectMimeType--). The new method no longer throws `IOException` but returns `null` instead.
* The languages are responsible for stopping and joining the stopped `Thread`s in the [TruffleLanguage.finalizeContext](https://www.graalvm.org/truffle/javadoc/com/oracle/truffle/api/TruffleLanguage.html#finalizeContext-C-).
* Added Truffle DSL `@Bind` annotation to common out expression for use in guards and specialization methods.
* Added the ability to disable adoption for DSL cached expressions with type node using `@Cached(value ="...", weak = true)`.
* Added an option not to adopt the parameter annotated by @Cached, using `@Cached(value ="...", adopt = false)`.
* Added `TruffleWeakReference` utility to be used on partial evaluated code paths instead of the default JDK `WeakReference`.
* Removed deprecated API in `com.oracle.truffle.api.source.Source`. The APIs were deprecated in 19.0.
* Added `CompilerDirectives.shouldNotReachHere()` as a short-cut for languages to indicate that a path should not be reachable neither in compiled nor interpreted code paths.
* All subclasses of `InteropException` do no longer provide a Java stack trace. They are intended to be thrown, immediately caught by the caller and not re-thrown. As a result they can now be allocated on compiled code paths and do no longer require a `@TruffleBoundary` or `transferToInterpreterAndInvalidate()` before use. Languages are encouraged to remove `@TruffleBoundary` annotations or leading `transferToInterpreterAndInvalidate()` method calls before interop exceptions are thrown. 
* All `InteropException` subclasses now offer a new `create` factory method to provide a cause. This cause should only be used if user provided guest application code caused the problem.
* The use of `InteropException.initCause` is now deprecated for performance reasons. Instead pass the cause when the `InteropException` is constructed. The method `initCause` will throw `UnsupportedOperationException` in future versions. Please validate all calls to `Throwable.initCause` for language or tool implementation code.
* Added [TruffleFile.isSameFile](https://www.graalvm.org/truffle/javadoc/com/oracle/truffle/api/TruffleFile.html#isSameFile-com.oracle.truffle.api.TruffleFile-java.nio.file.LinkOption...-) method to test if two `TruffleFile`s refer to the same physical file.
* Added new `EncapsulatingNodeReference` class to lookup read and write the current encapsulating node. Deprecated encapsulating node methods in `NodeUtil`.
* Added support for subclassing `DynamicObject` so that guest languages can directly base their object class hierarchy on it, add fields, and use `@ExportLibrary` on subclasses. Guest language object classes should implement `TruffleObject`.
* Added new [DynamicObjectLibrary](https://www.graalvm.org/truffle/javadoc/com/oracle/truffle/api/object/DynamicObjectLibrary.html) API for accessing and mutating properties and the shape of `DynamicObject` instances. This is the recommended API from now on. Other, low-level property access APIs will be deprecated and removed in a future release.

## Version 20.1.0
* Added `@GenerateLibrary(dynamicDispatchEnabled = false)` that allows to disable dynamic dispatch semantics for a library. The default is `true`.
* Added ability to load external default exports for libraries using a service provider. See `GenerateLibrary(defaultExportLookupEnabled = true)`.
* The use of `@NodeField` is now permitted in combination with `@GenerateUncached`, but it throws UnsupportedOperationException when it is used.
* It is now possible to specify a setter with `@NodeField`. The generated field then will be mutable.
* Removed deprecated interoperability APIs that were deprecated in 19.0.0. 
* Removed deprecated instrumentation APIs that were deprecated in 0.33
* The `PerformanceWarningsAreFatal` and `TracePerformanceWarnings` engine options take a comma separated list of performance warning types. Allowed warning types are `call` to enable virtual call warnings, `instanceof` to enable virtual instance of warnings and `store` to enables virtual store warnings. There are also `all` and `none` types to enable (disable) all performance warnings.
* Added [DebugValue#getRawValue()](https://www.graalvm.org/truffle/javadoc/com/oracle/truffle/api/debug/DebugValue.html) for raw guest language object lookup from same language.
* Added [DebugStackFrame#getRawNode()](https://www.graalvm.org/truffle/javadoc/com/oracle/truffle/api/debug/DebugStackFrame.html) for root node lookup from same language.
* Added [DebugException#getRawException()](https://www.graalvm.org/truffle/javadoc/com/oracle/truffle/api/debug/DebugException.html) for raw guest language exception lookup from same language.
* Added [DebugStackFrame#getRawFrame()](https://www.graalvm.org/truffle/javadoc/com/oracle/truffle/api/debug/DebugStackFrame.html) for underlying frame lookup from same language.
* Added `TruffleInstrument.Env.getPolyglotBindings()` that replaces now deprecated `TruffleInstrument.Env.getExportedSymbols()`.
* Added `@ExportLibrary(transitionLimit="3")` that allows the accepts condition of exported libraries to transition from true to false for a library created for a receiver instance. This is for example useful to export messages for array strategies. 
* Added `CompilationFailureAction` engine option which deprecates `CompilationExceptionsArePrinted `, `CompilationExceptionsAreThrown`, `CompilationExceptionsAreFatal` and `PerformanceWarningsAreFatal` options.
* Added `TreatPerformanceWarningsAsErrors` engine option which deprecates the `PerformanceWarningsAreFatal` option. To replace the `PerformanceWarningsAreFatal` option use the `TreatPerformanceWarningsAsErrors` with `CompilationFailureAction` set to `ExitVM`.
* Added `bailout` into performance warning kinds used by `TracePerformanceWarnings`, `PerformanceWarningsAreFatal` and `CompilationExceptionsAreFatal` options.
* Added [Option.deprecationMessage](https://www.graalvm.org/truffle/javadoc/com/oracle/truffle/api/Option.html#deprecationMessage--) to set the option deprecation reason.
* `engine.Mode` is now a supported option and no longer experimental.
* Added new meta-data APIs to `InteropLibrary`:
	* `has/getLanguage(Object receiver)` to access the original language of an object.
	* `has/getSourceLocation(Object receiver)` to access the source location of an object (e.g. of function or classes).
	* `toDisplayString(Object receiver, boolean allowsSideEffect)` to produce a human readable string.
	* `has/getMetaObject(Object receiver)` to access the meta-object of an object.
	* `isMetaObject(Object receiver)` to find out whether an object is a meta-object (e.g. Java class)
	* `getMetaQualifiedName(Object receiver)` to get the qualified name of the meta-object
	* `getMetaSimpleName(Object receiver)` to get the simple name of a the meta-object
	* `isMetaInstance(Object receiver, Object instance)` to check whether an object is an instance of a meta-object.
* Added `TruffleLanguage.getLanguageView` that allows to wrap values to add language specific information for primitive and foreign values.
* Added `TruffleLanguage.getScopedView` that allows to wrap values to add scoping and visibility to language values.
* Added `TruffleInstrument.Env.getScopedView` and `TruffleInstrument.Env.getLanguageView` to access language and scoped views from instruments.
* Added `TruffleInstrument.Env.getLanguageInfo` to convert language classes to `LanguageInfo`.
* Deprecated `TruffleLanguage.findMetaObject`, `TruffleLanguage.findSourceLocation`, `TruffleLanguage.toString` and `TruffleLanguage.isObjectOfLanguage`. Use the new interop APIs and language views as replacement.
* Added support for the value conversions of [DebugValue](https://www.graalvm.org/truffle/javadoc/com/oracle/truffle/api/debug/DebugValue.html) that provide the same functionality as value conversions on [Value](https://www.graalvm.org/sdk/javadoc/org/graalvm/polyglot/Value.html).
* Added [DebugValue#toDisplayString](https://www.graalvm.org/truffle/javadoc/com/oracle/truffle/api/debug/DebugValue.html#toDisplayString--) to convert the value to a language-specific string representation.
* Deprecated `DebugValue#as`, other conversion methods should be used instead.
* Clarify [InteropLibrary](https://www.graalvm.org/truffle/javadoc/com/oracle/truffle/api/interop/InteropLibrary.html) javadoc documentation of message exceptions. [UnsupportedMessageException](https://www.graalvm.org/truffle/javadoc/com/oracle/truffle/api/interop/UnsupportedMessageException.html) is thrown when the operation is never supported for the given receiver type. In other cases [UnknownIdentifierException](https://www.graalvm.org/truffle/javadoc/com/oracle/truffle/api/interop/UnknownIdentifierException.html) or [InvalidArrayIndexException](https://www.graalvm.org/truffle/javadoc/com/oracle/truffle/api/interop/InvalidArrayIndexException.html) are thrown.
* Added [TruffleLanguage.Env.initializeLanguage](https://www.graalvm.org/truffle/javadoc/com/oracle/truffle/api/TruffleLanguage.Env.html#initializeLanguage-com.oracle.truffle.api.nodes.LanguageInfo-) method to force language initialization.
* Values of `NAME` properties of [ReadVariableTag](https://www.graalvm.org/truffle/javadoc/com/oracle/truffle/api/instrumentation/StandardTags.ReadVariableTag.html#NAME) and [WriteVariableTag](https://www.graalvm.org/truffle/javadoc/com/oracle/truffle/api/instrumentation/StandardTags.WriteVariableTag.html#NAME) extended to allow an object or an array of objects with name and source location.
* Added support for asynchronous stack traces: [TruffleLanguage.Env.getAsynchronousStackDepth()](https://www.graalvm.org/truffle/javadoc/com/oracle/truffle/api/TruffleLanguage.Env.html#getAsynchronousStackDepth--), [RootNode.findAsynchronousFrames()](https://www.graalvm.org/truffle/javadoc/com/oracle/truffle/api/nodes/RootNode.html#findAsynchronousFrames-com.oracle.truffle.api.frame.Frame-), [TruffleInstrument.Env.setAsynchronousStackDepth()](https://www.graalvm.org/truffle/javadoc/com/oracle/truffle/api/instrumentation/TruffleInstrument.Env.html#setAsynchronousStackDepth-int-), [TruffleStackTrace.getAsynchronousStackTrace()](https://www.graalvm.org/truffle/javadoc/com/oracle/truffle/api/TruffleStackTrace.html#getAsynchronousStackTrace-com.oracle.truffle.api.CallTarget-com.oracle.truffle.api.frame.Frame-), [DebuggerSession.setAsynchronousStackDepth()](https://www.graalvm.org/truffle/javadoc/com/oracle/truffle/api/debug/DebuggerSession.html#setAsynchronousStackDepth-int-), [SuspendedEvent.getAsynchronousStacks()](https://www.graalvm.org/truffle/javadoc/com/oracle/truffle/api/debug/SuspendedEvent.html#getAsynchronousStacks--), [DebugException.getDebugAsynchronousStacks()](https://www.graalvm.org/truffle/javadoc/com/oracle/truffle/api/debug/DebugException.html#getDebugAsynchronousStacks--).

## Version 20.0.0
* Add [Layout#dispatch()](https://www.graalvm.org/truffle/javadoc/com/oracle/truffle/api/object/dsl/Layout.html#dispatch--) to be able to generate override of `ObjectType#dispatch()` method in the generated inner \*Type class.
* Deprecated engine options engine.InvalidationReprofileCount and engine.ReplaceReprofileCount. They no longer have any effect. There is no longer reprofiling after compilation. 
* Added [DebuggerSession.{suspend(), suspendAll,resume()}](https://www.graalvm.org/truffle/javadoc/com/oracle/truffle/api/debug/DebuggerSession.html) to allow suspending and resuming threads.
* Add new loop explosion mode [LoopExplosionKind#FULL_UNROLL_UNTIL_RETURN](https://www.graalvm.org/truffle/javadoc/com/oracle/truffle/api/nodes/ExplodeLoop.LoopExplosionKind.html#FULL_UNROLL_UNTIL_RETURN), which can be used to duplicate loop exits during unrolling until function returns.
* The default [LoopExplosionKind](https://www.graalvm.org/truffle/javadoc/com/oracle/truffle/api/nodes/ExplodeLoop.LoopExplosionKind.html) for `@ExplodeLoop` changed from `FULL_UNROLL` to `FULL_UNROLL_UNTIL_RETURN`, which we believe is more intuitive. We recommend reviewing your usages of `@ExplodeLoop`, especially those with `return`, `break` and `try/catch` in the loop body as those might duplicate more code than before.
* The `TruffleCheckNeverPartOfCompilation` option when building a native image is now enabled by default, ensuring `neverPartOfCompilation()` is not reachable for runtime compilation. Use `CompilerDirectives.bailout()` if you want to test when a compilation fails, otherwise avoid `neverPartOfCompilation()` in code reachable for runtime compilation (e.g., by using `@TruffleBoundary`).
* The `DirectoryStream` created by a relative `TruffleFile` passes relative `TruffleFile`s into the `FileVisitor`, even when an explicit [current working directory was set](https://www.graalvm.org/truffle/javadoc/com/oracle/truffle/api/TruffleLanguage.Env.html#setCurrentWorkingDirectory-com.oracle.truffle.api.TruffleFile-).
* Added `DebuggerTester.startExecute()` that allows to execute an arbitrary sequence of commands on the background thread.
* Time specification in `InteropLibrary` relaxed to allow a fixed timezone when no date is present.
* `TruffleLogger.getLogger` throws an `IllegalArgumentException` when given `id` is not a valid language or instrument id.
* [Node#getEncapsulatingSourceSection()](https://www.graalvm.org/truffle/javadoc/com/oracle/truffle/api/nodes/Node.html#getEncapsulatingSourceSection--) is no longer a fast-path method, because `getSourceSection()` is not fast-path.
* The algorithm used to generate a unique [URI](https://www.graalvm.org/truffle/javadoc/com/oracle/truffle/api/source/Source.html#getURI--) for a `Source` built without an `URI` was changed to SHA-256.
* Added [ExportLibrary.delegateTo](https://www.graalvm.org/truffle/javadoc/com/oracle/truffle/api/library/ExportLibrary.html#delegateTo--) attribute that allows to delegate all messages of a library to value of a final delegate field. This can be used in combination with `ReflectionLibrary` to improve the ability to build wrappers.
* `ReadVariableTag` and `WriteVariableTag` added to [StandardTags](https://www.graalvm.org/truffle/javadoc/com/oracle/truffle/api/instrumentation/StandardTags.html).

* Truffle TCK now checks that instrumentable nodes are not used in the context of a Library.
* Getter to check whether [TruffleContext](https://www.graalvm.org/truffle/javadoc/com/oracle/truffle/api/TruffleContext.html#isEntered--) is activated or not.
* All Truffle Graal runtime options (-Dgraal.) will be deprecated with 20.1. The Truffle runtime options are no longer specified as Graal options (-Dgraal.). The Graal options must be replaced by corresponding engine options specified using [polyglot API](https://www.graalvm.org/truffle/javadoc/org/graalvm/polyglot/Engine.Builder.html#option-java.lang.String-java.lang.String-). The `TRUFFLE_STRICT_OPTION_DEPRECATION` environment variable can be used to detect usages of deprecated Graal options. When the `TRUFFLE_STRICT_OPTION_DEPRECATION` is set to `true` and the deprecated Graal option is used the Truffle runtime throws an exception listing the used deprecated options and corresponding replacements.


## Version 19.3.0
* Added ability to obtain an [Internal Truffle File](https://www.graalvm.org/truffle/javadoc/com/oracle/truffle/api/TruffleLanguage.Env.html#getInternalTruffleFile-java.lang.String-). The internal file is located in the language home directories and it's readable even when IO is not allowed by the Context.
* Deprecated `TruffleLanguage.Env.getTruffleFile` use [getInternalTruffleFile](https://www.graalvm.org/truffle/javadoc/com/oracle/truffle/api/TruffleLanguage.Env.html#getInternalTruffleFile-java.lang.String-) for language standard library files located in language home or [getPublicTruffleFile](https://www.graalvm.org/truffle/javadoc/com/oracle/truffle/api/TruffleLanguage.Env.html#getPublicTruffleFile-java.lang.String-) for user files.
* Added primitive specializations to `CompilerAsserts.partialEvaluationConstant()`.
* Added the new `execute` method to `LoopNode`, which allows loops to return values.
* Added support for temporary [files](https://www.graalvm.org/truffle/javadoc/com/oracle/truffle/api/TruffleLanguage.Env.html#createTempFile-com.oracle.truffle.api.TruffleFile-java.lang.String-java.lang.String-java.nio.file.attribute.FileAttribute...-) and [directories](https://www.graalvm.org/truffle/javadoc/com/oracle/truffle/api/TruffleLanguage.Env.html#createTempDirectory-com.oracle.truffle.api.TruffleFile-java.lang.String-java.nio.file.attribute.FileAttribute...-).
* Threads created by the embedder may now be collected by the GC before they can be [disposed](https://www.graalvm.org/truffle/javadoc/com/oracle/truffle/api/TruffleLanguage.html#disposeThread-C-java.lang.Thread-). If languages hold onto thread objects exposed via `initializeThread` they now need to do so with `WeakReference` to avoid leaking thread instances.
* Support boolean literals in DSL expressions used in [@Specialization](https://www.graalvm.org/truffle/javadoc/com/oracle/truffle/api/dsl/Specialization) and [@Cached](https://www.graalvm.org/truffle/javadoc/com/oracle/truffle/api/dsl/Cached) fields.
* Added standard [block node](https://www.graalvm.org/truffle/javadoc/com/oracle/truffle/api/nodes/BlockNode.html) for language implementations. Using the block node allows the optimizing runtime to split big blocks into multiple compilation units. This optimization may be enabled using `--engine.PartialBlockCompilation` (on by default) and configured using `--engine.PartialBlockCompilationSize` (default 3000).
* Added new experimental inlining heuristic in which inlining budgets are based on Graal IR node counts and not Truffle Node counts. Enable with `-Dgraal.TruffleLanguageAgnosticInlining=true`.
* Deprecated `DynamicObject#isEmpty()`, `DynamicObject#size()`; use `Shape#getPropertyCount()` instead.
* Deprecated `Shape#getPropertyList(Pred)`, `Shape#getKeyList(Pred)`, `Shape#hasTransitionWithKey(Object)`, `Shape.Allocator#locationForValue(Object, EnumSet)` without replacement.
* Added [Scope.Builder#rootInstance(Object)](https://www.graalvm.org/truffle/javadoc/com/oracle/truffle/api/Scope.Builder.html#rootInstance-java.lang.Object-), [Scope#getRootInstance()](https://www.graalvm.org/truffle/javadoc/com/oracle/truffle/api/Scope.html#getRootInstance--) and [DebugScope#getRootInstance()](https://www.graalvm.org/truffle/javadoc/com/oracle/truffle/api/debug/DebugScope.html#getRootInstance--) to provide an instance of guest language representation of the root node (e.g. a guest language function).
* Debugger breakpoints can be restricted to a particular root instance via [Breakpoint.Builder#rootInstance(DebugValue)](https://www.graalvm.org/truffle/javadoc/com/oracle/truffle/api/debug/Breakpoint.Builder.html#rootInstance-com.oracle.truffle.api.debug.DebugValue-) and found later on via [DebugValue#getRootInstanceBreakpoints()](https://www.graalvm.org/truffle/javadoc/com/oracle/truffle/api/debug/DebugValue.html#getRootInstanceBreakpoints--).
* Deprecated `TruffleLanguage.getContextReference()` as this method is inefficient in many situations. The most efficient context lookup can be achieved knowing the current AST in which it is used by calling `Node.lookupContextReference(Class)`.
* Truffle languages and instruments no longer create `META-INF/truffle` files, but generate service implementations for [TruffleLanguage.Provider](https://www.graalvm.org/truffle/javadoc/com/oracle/truffle/api/TruffleLanguage.Provider.html) and [TruffleInstrument.Provider](https://www.graalvm.org/truffle/javadoc/com/oracle/truffle/api/instrumentation/TruffleInstrument.Provider.html) automatically. Recompiling the TruffleLanguage using the Truffle annotation processor automatically migrates the language.
* The Truffle DSL processor jar no longer requires the Truffle API or Graal SDK as a dependency. 
* Added interop messages for guest language exception objects: [InteropLibrary#isException(Object)](https://www.graalvm.org/truffle/javadoc/com/oracle/truffle/api/interop/InteropLibrary.html#isException-java.lang.Object-) and [InteropLibrary#throwException(Object)](https://www.graalvm.org/truffle/javadoc/com/oracle/truffle/api/interop/InteropLibrary.html#throwException-java.lang.Object-).
* [TruffleLanguage.patchContext](https://www.graalvm.org/truffle/javadoc/com/oracle/truffle/api/TruffleLanguage.html#patchContext-C-com.oracle.truffle.api.TruffleLanguage.Env-) is invoked for all languages whose contexts were created during context pre-initialization. Originally the `patchContext`  was invoked only for languages with initialized contexts.

## Version 19.2.0
* Added sub-process output (error output) [redirection into OutputStream](https://www.graalvm.org/truffle/javadoc/org/graalvm/polyglot/io/ProcessHandler.Redirect.html#stream-java.io.OutputStream-).
* Added `RootNode.getQualifiedName()` for a better distinction when printing stack traces. Languages are encouraged to implement it, in case it differs from the root name.
* Added methods to identify date, time, timezone, instant and duration values in `InteropLibrary` and TCK `TypeDescriptor`.
* Added ability to read the default time zone from the language Environment with `Env.getTimeZone()`.
* Deprecated `Env.parse` and added replacement APIs `Env.parseInternal` and `Env.parsePublic`. The new API requires to differentiate between parse calls that were invoked by the guest language user and those which are part of the internal language semantics. The separation avoids accidentally exposing access to internal languages. 
* Deprecated `Env.getLanguages()` and added replacement APIs `Env.getInternalLanguages()` and `Env.getPublicLanguages()`. 
* Added [Source.newBuilder(Source)](https://www.graalvm.org/truffle/javadoc/com/oracle/truffle/api/source/Source.html#newBuilder-com.oracle.truffle.api.source.Source-) that inherits Source properties from an existing Source.
* Added [RootBodyTag](https://www.graalvm.org/truffle/javadoc/com/oracle/truffle/api/instrumentation/StandardTags.RootBodyTag.html).

## Version 19.1.0
* `@GenerateUncached` is now inherited by subclasses.
* `NodeFactory` now supports `getUncachedInstance` that returns the uncached singleton.  
* Introduced Truffle process sandboxing. Added a [TruffleLanguage.Env.newProcessBuilder](https://www.graalvm.org/truffle/javadoc/com/oracle/truffle/api/TruffleLanguage.Env.html#newProcessBuilder-java.lang.String...-) method creating a new [TruffleProcessBuilder](https://www.graalvm.org/truffle/javadoc/com/oracle/truffle/api/io/TruffleProcessBuilder.html) to configure and start a new sub-process.
* Added support for reading environment variables, use [TruffleLanguage.Env.getEnvironment](https://www.graalvm.org/truffle/javadoc/com/oracle/truffle/api/TruffleLanguage.Env.html#getEnvironment--) to obtain process environment variables.
* `NodeFactory` now supports `getUncachedInstance` that returns the uncached singleton. 
* `@GenerateUncached` can now be used in combination with `@NodeChild` if execute signatures for all arguments are present.
* Removed deprecated automatic registration of the language class as a service.
* The [LanguageProvider](https://www.graalvm.org/truffle/javadoc/org/graalvm/polyglot/tck/LanguageProvider.html#createIdentityFunctionSnippet-org.graalvm.polyglot.Context-) can override the default verification of the TCK `IdentityFunctionTest`.
* Removed deprecated and misspelled method `TruffleStackTrace#getStacktrace`.
* Removed deprecated methods`TruffleStackTraceElement#getStackTrace` and `TruffleStackTraceElement#fillIn` (use methods of `TruffleStackTrace` instead).
* `SlowPathException#fillInStackTrace` is now `final`.
* Added an ability to read a [path separator](https://www.graalvm.org/truffle/javadoc/com/oracle/truffle/api/TruffleLanguage.Env.html#getPathSeparator--) used to separate filenames in a path list.
* `@TruffleBoundary` methods that throw but are not annotated with `@TruffleBoundary(transferToInterpreterOnException=false)` will now transfer to the interpreter only once per `CallTarget` (compilation root).
* Added [TruffleFile.setAttribute](https://www.graalvm.org/truffle/javadoc/com/oracle/truffle/api/TruffleFile.html#setAttribute-com.oracle.truffle.api.TruffleFile.AttributeDescriptor-T-java.nio.file.LinkOption...-) to allow languages to set file attributes.

## Version 19.0.0
* Renamed version 1.0.0 to 19.0.0

## Version 1.0.0 RC15
* This version includes a major revision of the Truffle Interoperability APIs. Most existing APIs for Truffle Interoperability were deprecated. The compatibility layer may cause significant performance reduction for interoperability calls.
	* Please see the [Interop Migration Guide](https://github.com/oracle/graal/blob/master/truffle/docs/InteropMigration.md) for an overview and individual `@deprecated` javadoc tags for guidance.
	* Deprecated classes `ForeignAccess`, `Message`, `MessageResolution`, `Resolve` and `KeyInfo`. 
	* The following methods got deprecated:
		* `InteropException.raise`, with libraries there should be no need to convert checked exceptions to runtime exceptions.
		* `TruffleObject.getForeignAccess()`.
	* Introduced new classes: `InteropLibrary` and `InvalidArrayIndexException`.
	* Added `ObjectType.dispatch` to configure the dynamic dispatch and deprecated `ObjectType.getForeignAccessFactory`.
* Added Truffle Library API that allows language implementations to use polymorphic dispatch for receiver types with support for implementation specific caching/profiling with support for uncached dispatch. 
	* Please see the [Truffle Library Tutorial](https://github.com/oracle/graal/blob/master/truffle/docs/TruffleLibraries.md) for further details.
	* Introduced new package: `com.oracle.truffle.api.library`.
* Added `@GenerateUncached` to allow the generation of uncached Truffle DSL nodes accessible via the new static generated method`getUncached()`.
	* Set the default value for @Cached to `"create()"`. This allows `@Cached` to be used without attribute.
	* Added `@Cached(uncached="")` to specify the expression to use for the uncached node.
	* Added `@Cached(allowUncached=true)` to allow the cached expression to be reused as uncached expression. Only necessary if the cached expression is not trivial or there is no `getUncached()` static method in the node.
	* Added `@Cached#parameters` to allow to share the parameter specification for the cached and uncached version of a node.
	* Added `getUncached()` method to the following classes:
        - BranchProfile 
        - ByteValueProfile
        - ConditionProfile
        - DoubleValueProfile
        - FloatValueProfile
        - IntValueProfile 
        - LongValueProfile
        - LoopConditionProfile
        - PrimitiveValueProfile
        - ValueProfile
        - IndirectCallNode
* Truffle DSL can now properly handle checked exceptions in execute methods and specializations.
* Truffle DSL now guarantees to adopt nodes before they are executed in guards. Previously, nodes used in guards were only adopted for their second cached invocation.
* Added `@Cached.Shared` to allow sharing of cached values between specialization and exported Truffle Library methods.
* Added `Node.isAdoptable()` that allows `Node.getParent()` to always remain `null` even if the node is adopted by a parent. This allows to share nodes statically and avoid the memory leak for the parent reference.
* Added `NodeUtil.getCurrentEncapsulatingNode` to access the current encapsulating node in nodes that are not adoptable.
* Added the `Assumption.isValidAssumption` method that allows for simpler checking of assumptions in generated code. 
* Added Truffle DSL option `-Dtruffle.dsl.ignoreCompilerWarnings=true|false`, to ignore Truffle DSL compiler warnings. This is useful and recommended to be used for downstream testing.
* Added `@CachedContext` and `@CachedLanguage` for convenient language and context lookup in specializations or exported methods.
* Added `Node.lookupContextReference(Class)` and `Node.lookupLanguageReference(Class)` that allows for a more convenient lookup.
* Deprecated `RootNode.getLanguage(Class)`, the new language references should be used instead.
* Added `TruffleFile` aware file type detector
    - Added [TruffleFile.FileTypeDetector SPI](https://www.graalvm.org/truffle/javadoc/com/oracle/truffle/api/TruffleFile.FileTypeDetector.html) to detect a file MIME type and a file encoding. A language registering `FileTypeDetector` has to support all the MIME types recognized by the registered detector.
    - Added [TruffleFile.getMimeType method](https://www.graalvm.org/truffle/javadoc/com/oracle/truffle/api/TruffleFile.html#getMimeType--) to obtain a `TruffleFile` MIME type.
    - Added a possibility to set an [encoding in SourceBuilder](https://www.graalvm.org/truffle/javadoc/com/oracle/truffle/api/source/Source.SourceBuilder.html#encoding-java.nio.charset.Charset-)
    - The [Source builders](https://www.graalvm.org/truffle/javadoc/com/oracle/truffle/api/source/Source.html) are sandboxed for files and file URLs.
    - Removed usage of NIO `FileTypeDetector` for MIME type detection, language implementations have to migrate to `TruffleFile.FileTypeDetector`.
* TruffleFile's paths from image building time are translated in image execution time into new paths using Context's FileSystem. The absolute paths pointing to files in language homes in image generation time are resolved using image execution time language homes.
* Added [Env.isPolylgotAccessAllowed()](https://www.graalvm.org/truffle/javadoc/com/oracle/truffle/api/TruffleLanguage.Env.html#isPolyglotAccessAllowed--) to check whether polyglot access (e.g. access to polyglot builtins) is allowed.
* The methods `Env.getPolyglotBindings()` and `Env.importSymbol` and `Env.exportSymbol` now throw a `SecurityException` if polyglot access not allowed.
* Added `DebugValue.isNull()` to check for null values, `DebugValue.execute()` to be able to execute values and `DebugValue.asString()` to get the String from String values.
* Added the [TruffleFile.getAttribute](https://www.graalvm.org/truffle/javadoc/com/oracle/truffle/api/TruffleFile.html#getAttribute-com.oracle.truffle.api.TruffleFile.AttributeDescriptor-java.nio.file.LinkOption...-) method to read a single file's attribute and [TruffleFile.getAttributes] (https://www.graalvm.org/truffle/javadoc/com/oracle/truffle/api/TruffleFile.html#getAttributes-java.util.Collection-java.nio.file.LinkOption...-) method to read file's attributes as a bulk operation.

## Version 1.0.0 RC14
* Removed some deprecated elements:
    - EventBinding.getFilter
    - TruffleLanguage ParsingRequest.getFrame and ParsingRequest.getLocation
    - LoopCountReceiver
    - EventContext.parseInContext
    - NativeLibraryDescriptor.getBindings
    - Instrumenter.attachFactory and Instrumenter.attachListener
    - SuppressFBWarnings
    - TruffleBoundary.throwsControlFlowException
    - DebuggerTester.startEval
    - ExactMath.exact methods
    - TruffleInstrument.toString
    - TruffleInstrument.findMetaObject
    - TruffleInstrument.findSourceLocation
    - constructor of JSONStringBuilder
    - constructor of JSONHelper
    - constructor of CompilerDirectives
    - constructor of ExactMath
    - constructor of Truffle
    - constructor of NodeUtil
    - TruffleException.isTimeout
    - TruffleGraphBuilderPlugins.registerUnsafeLoadStorePlugins
    - TypedObject
    - Node.getLanguage
    - TVMCI.findLanguageClass
    - ExecutionContext and RootNode.getExecutionContext
    - FrameAccess.NONE
    - RootNode.setCalltarget
    - DirectCallNode.call and IndirectCallNode.call
    - FrameInstance.getFrame
    - Node.getAtomicLock
    - ExplodeLoop.merge
    - AcceptMessage
    - RootNode.reportLoopCount
    - GraalTruffleRuntime.getQueuedCallTargets
    - PrimitiveValueProfile.exactCompare
    - BranchProfile.isVisited
    - DebugStackFrame.iterator and DebugStackFrame.getValue
* The [@Option](http://www.graalvm.org/truffle/javadoc/com/oracle/truffle/api/Option.html) annotation can now specify the [stability](https://www.graalvm.org/truffle/javadoc/org/graalvm/options/OptionStability.html) of an option.
* Fixed the case of the method [`TruffleStackTrace.getStacktrace`](https://www.graalvm.org/truffle/javadoc/com/oracle/truffle/api/TruffleStackTrace.html#getStacktrace-java.lang.Throwable-) to `TruffleStackTrace.getStackTrace`.
* Added a getter for [name separator](https://www.graalvm.org/truffle/javadoc/com/oracle/truffle/api/TruffleLanguage.Env.html#getFileNameSeparator--) used by `TruffleFile`'s paths.
* Added support for receiver object in a frame's Scope: [Scope.Builder receiver(String, Object)](https://www.graalvm.org/truffle/javadoc/com/oracle/truffle/api/Scope.Builder.html#receiver-java.lang.String-java.lang.Object-), [Scope.getReceiver()](https://www.graalvm.org/truffle/javadoc/com/oracle/truffle/api/Scope.html#getReceiver--), [Scope.getReceiverName()](https://www.graalvm.org/truffle/javadoc/com/oracle/truffle/api/Scope.html#getReceiverName--) and [DebugScope.getReceiver()](https://www.graalvm.org/truffle/javadoc/com/oracle/truffle/api/debug/DebugScope.html#getReceiver--).
* Added [engine bound TruffleLogger for instruments](file:///Users/tom/Projects/graal/tzezula/graal/truffle/javadoc/com/oracle/truffle/api/instrumentation/TruffleInstrument.Env.html#getLogger-java.lang.String-). The engine bound logger can be used by threads executing without any context.

## Version 1.0.0 RC13
* Added [Debugger.getSessionCount()](https://www.graalvm.org/truffle/javadoc/com/oracle/truffle/api/debug/Debugger.html#getSessionCount--) to return the number of active debugger sessions.
* The [TruffleFile.getName()](https://www.graalvm.org/truffle/javadoc/com/oracle/truffle/api/TruffleFile.html#getName--) returns `null` for root directory.
* `TruffleLanguage` can [register additional services](https://www.graalvm.org/truffle/javadoc/com/oracle/truffle/api/TruffleLanguage.Env.html#registerService-java.lang.Object-). This change also deprecates the automatic registration of the language class as a service.
* Enabled the [experimental monomorphization heuristic](https://github.com/oracle/graal/blob/master/truffle/docs/splitting/) as default. Old heuristic still available as legacy, but will be removed soon.
* Added [TypeDescriptor.instantiable(instanceType, vararg, parameterTypes)](https://www.graalvm.org/truffle/javadoc/org/graalvm/polyglot/tck/TypeDescriptor.html#instantiable-org.graalvm.polyglot.tck.TypeDescriptor-boolean-org.graalvm.polyglot.tck.TypeDescriptor...-) into TCK to support instantiable types.
* The name of an [@Option](http://www.graalvm.org/truffle/javadoc/com/oracle/truffle/api/Option.html) can now start with a lowercase letter.
* Allowed navigation from host class to host symbol (companion object for static members) via the synthetic member `"static"`.
* Moved `getStackTrace` and `fillIn` from [TruffleStackTraceElement](https://www.graalvm.org/truffle/javadoc/com/oracle/truffle/api/TruffleStackTraceElement.html) to [TruffleStackTrace](https://www.graalvm.org/truffle/javadoc/com/oracle/truffle/api/TruffleStackTrace.html).




## Version 1.0.0 RC12
* Fixed: [Env.asHostException()](https://www.graalvm.org/truffle/javadoc/com/oracle/truffle/api/TruffleLanguage.Env.html#asHostException-java.lang.Throwable-) should throw an `IllegalArgumentException` if the provided value is not a host exception.
* Changed host exceptions' [getExceptionObject()](https://www.graalvm.org/truffle/javadoc/com/oracle/truffle/api/TruffleException.html#getExceptionObject--) to return the original host exception object.

## Version 1.0.0 RC11
* `Source` can be created from a relative `TruffleFile`.
* `Source` can be created without content using `Source.CONTENT_NONE` constant.
* `SourceSection` can be created from line/column information by [Source.createSection(startLine,startColumn,endLine,endColumn)](http://www.graalvm.org/truffle/javadoc/com/oracle/truffle/api/source/Source.html#createSection-int-int-int-int-).
* Added [SourceSection.hasLines()](http://www.graalvm.org/truffle/javadoc/com/oracle/truffle/api/source/SourceSection.html#hasLines--), [SourceSection.hasColumns()](http://www.graalvm.org/truffle/javadoc/com/oracle/truffle/api/source/SourceSection.html#hasColumns--) and [SourceSection.hasCharIndex()](http://www.graalvm.org/truffle/javadoc/com/oracle/truffle/api/source/SourceSection.html#hasCharIndex--) to distinguish which positions are defined and which are not.
* `DebuggerSession` [accepts source-path](http://www.graalvm.org/truffle/javadoc/com/oracle/truffle/api/debug/DebuggerSession.html#setSourcePath-java.lang.Iterable-) for source [resolution](http://www.graalvm.org/truffle/javadoc/com/oracle/truffle/api/debug/DebuggerSession.html#resolveSource-com.oracle.truffle.api.source.Source-).
* Added Java interop support for string to primitive type conversion.

## Version 1.0.0 RC10
* Added support for setting current working directory for TruffleFiles, see [Env.setCurrentWorkingDirectory](http://www.graalvm.org/truffle/javadoc/com/oracle/truffle/api/TruffleLanguage.Env.html#setCurrentWorkingDirectory-com.oracle.truffle.api.TruffleFile-)
* Removed deprecated `TruffleLanguage.Env.newSourceBuilder`.
* Added `TruffleLanguage.Env.isPreInitialization` method to determine whether the context is being pre-initialized.
* Added `ArrayUtils` API providing additional array and/or string operations that may be intrinsified by the compiler.
* Added a possibility to obtain a [relative URI](http://www.graalvm.org/truffle/javadoc/com/oracle/truffle/api/TruffleFile.html#toRelativeUri--) for a relative `TruffleFile`.
* Added `ForeignAccess.createAccess` method taking a [supplier of language check node](http://www.graalvm.org/truffle/javadoc/com/oracle/truffle/api/interop/ForeignAccess.html#createAccess-com.oracle.truffle.api.interop.ForeignAccess.StandardFactory-java.util.function.Supplier-), deprecated the `ForeignAccess.create` method with languageCheck `RootNode` parameter.

## Version 1.0.0 RC9

* Added support for setting the `ThreadGroup` and `stackSize` on truffle thread creation in `TruffleLanguage.Env.createThread`.
* Added `Instrumenter.lookupExecutionEventNode()` to find an execution event node inserted at the node's location by an event binding.
* Added `SourceElement.ROOT` and `StepConfig.suspendAnchors()` to tune debugger stepping.
* Added `KeyInfo.READ_SIDE_EFFECTS` and `KeyInfo.WRITE_SIDE_EFFECTS` to inform about side-effects of READ/WRITE messages.
* Added `DebugValue.hasReadSideEffects()` and `DebugValue.hasWriteSideEffects()` to test for side-effects of reading or writing the value.

## Version 1.0.0 RC8

* Added `SuspendedEvent.setReturnValue` to change the return value of the currently executed source location.
* Deprecated `FrameSlot#getIndex` without replacement.
* Added `TruffleInstrument.Env.startServer()` to get a virtual message-based server provided via `MessageTransport` service.
* Added `TruffleFile.relativize`, `TruffleFile.startsWith`, `TruffleFile.endsWith`, `TruffleFile.createLink`,  `TruffleFile.createSymbolicLink`, `TruffleFile.getOwner`, `TruffleFile.getGroup`, `TruffleFile.newDirectoryStream`, `TruffleFile.visit`, `TruffleFile.copy` methods.

## Version 1.0.0 RC7

* Truffle was relicensed from GPLv2 with CPE to Universal Permissive License (UPL).
* Made all Truffle DSL annotations retention policy CLASS instead of RUNTIME. Reflecting DSL annotations at runtime is no longer possible. It is recommended to use `@Introspectable` instead.

* Removed deprecated FrameDescriptor#shallowCopy (deprecated since 1.0.0 RC3).
* Removed deprecated FrameSlot#getFrameDescriptor (deprecated since 1.0.0 RC3).

## Version 1.0.0 RC6

* Added support for byte based sources:
	* Byte based sources may be constructed using a `ByteSequence` or from a `TruffleFile` or `URL`. Whether sources are interpreted as character or byte based sources depends on the specified language.
	* `Source.hasBytes()` and `Source.hasCharacters()` may be used to find out whether a source is character or byte based.
	* Added `Source.getBytes()` to access the contents of byte based sources.
	* `TruffleLanguage.Registration.mimeType` is now deprecated in favor of `TruffleLanguage.Registration.byteMimeTypes` and `TruffleLanguage.Registration.characterMimeTypes`.
	* Added `TruffleLanguage.Registration.defaultMimeType` to define a default MIME type. This is mandatory if a language specifies more than one MIME type.
* `TruffleLanguage.Registration.id()` is now mandatory for all languages and reserved language ids will now be checked by the annotation processor.
* Deprecated Source builders and aligned them with polyglot source builders.
	* e.g. `Source.newBuilder("chars").name("name").language("language").build()` can be translated to `Source.newBuilder("language", "chars", "name").build()`
	* This is a preparation step for removing Truffle source APIs in favor of polyglot Source APIs in a future release.
* Deprecated `Source.getInputStream()`. Use `Source.getCharacters()` or `Source.getBytes()` instead.
* Deprecated `TruffleLanguage.Env.newSourceBuilder(String, TruffleFile)`. Use  `Source.newBuilder(String, TruffleFile)` instead.
* Added `Source.findLanguage` and `Source.findMimeType` to resolve languages and MIME types.
* The method `Source.getMimeType()` might now return `null`. Source builders now support `null` values for `mimeType(String)`.
* A `null` source name will no longer lead to an error but will be translated to `Unnamed`.
* Added `TruffleFile.normalize` to allow explicit normalization of `TruffleFile` paths. `TruffleFile` is no longer normalized by default.
* Added `Message#EXECUTE`, `Message#INVOKE`, `Message#NEW`.
* Deprecated `Message#createExecute(int)`, `Message#createInvoke(int)`, `Message#createNew(int)` as the arity argument is no longer needed. Jackpot rules available (run `mx jackpot --apply`).
* Removed APIs for deprecated packages: `com.oracle.truffle.api.vm`, `com.oracle.truffle.api.metadata`, `com.oracle.truffle.api.interop.java`
* Removed deprecated class `TruffleTCK`.
* Debugger API methods now throw [DebugException](http://www.graalvm.org/truffle/javadoc/com/oracle/truffle/api/debug/DebugException.html) on language failures.
* Deprecated API methods that use `java.beans` package in [AllocationReporter](http://www.graalvm.org/truffle/javadoc/com/oracle/truffle/api/instrumentation/AllocationReporter.html) and [Debugger](http://www.graalvm.org/truffle/javadoc/com/oracle/truffle/api/debug/Debugger.html). New add/remove listener methods were introduced as a replacement.
* [FrameDescriptor](http://www.graalvm.org/truffle/javadoc/com/oracle/truffle/api/frame/FrameDescriptor.html) no longer shares a lock with a RootNode.

## Version 1.0.0 RC5

* Added `TruffleLanguage.Env.isHostFunction`.
* Added Java interop support for converting executable values to legacy functional interfaces without a `@FunctionalInterface` annotation.
* Added `TruffleLogger.getLogger(String)` to obtain the root logger of a language or instrument.
* Introduced per language [context policy](http://www.graalvm.org/truffle/javadoc/com/oracle/truffle/api/TruffleLanguage.ContextPolicy.html). Languages are encouraged to configure the most permissive policy that they can support.
* Added `TruffleLanguage.areOptionsCompatible` to allow customization of the context policy based on options.
* Changed default context policy from SHARED to EXCLUSIVE, i.e. there is one exclusive language instance per polyglot or inner context by default. This can be configured by the language
using the [context policy](http://www.graalvm.org/truffle/javadoc/com/oracle/truffle/api/TruffleLanguage.ContextPolicy.html).
* TruffleInstrument.Env.lookup(LanguagInfo, Class) now requires to be entered in a context for the current thread.
* Removed deprecated FindContextNode (deprecated since 0.25).
* All languages now need to have a public zero argument constructor. Using a static singleton field is no longer supported.
* Renamed and changed the return value of the method for TruffleLanguage.initializeMultiContext to TruffleLanguage.initializeMultipleContexts. The original method remains but is now deprecated.
* Added [SourceSectionFilter#includes](http://www.graalvm.org/truffle/javadoc/com/oracle/truffle/api/instrumentation/SourceSectionFilter.html#includes-com.oracle.truffle.api.nodes.Node-)
* Deprecating `FrameSlot#getKind` and `FrameSlot#setKind` in favor of `FrameDescriptor#getFrameSlotKind` and `FrameDescriptor#setFrameSlotKind`.
* The `FrameDescriptor` is now thread-safe from the moment it is first passed to a RootNode constructor.
  * The list returned by [FrameDescriptor#getSlots](http://www.graalvm.org/truffle/javadoc/com/oracle/truffle/api/frame/FrameDescriptor.html#getSlots--) no longer reflects future changes in the FrameDescriptor. This is an incompatible change.
  * The set returned by [FrameDescriptor#getIdentifiers](http://www.graalvm.org/truffle/javadoc/com/oracle/truffle/api/frame/FrameDescriptor.html#getIdentifiers--) no longer reflects future changes in the FrameDescriptor. This is an incompatible change.
* Added [LanguageInfo#isInteractive](http://www.graalvm.org/truffle/javadoc/com/oracle/truffle/api/nodes/LanguageInfo.html#isInteractive--)
* Added [DebugStackFrame#getLanguage](http://www.graalvm.org/truffle/javadoc/com/oracle/truffle/api/debug/DebugStackFrame.html#getLanguage--)

## Version 1.0.0 RC3

* Removed deprecated ResultVerifier.getDefaultResultVerfier.
* Deprecated `com.oracle.truffle.api.frame.FrameDescriptor.shallowCopy` and `com.oracle.truffle.api.frame.FrameSlot.getFrameDescriptor`
* Added [DebugValue#set](http://www.graalvm.org/truffle/javadoc/com/oracle/truffle/api/debug/DebugValue.html#set-java.lang.Object-) to set primitive values to a debug value.
* Added support for [logging](http://www.graalvm.org/truffle/javadoc/com/oracle/truffle/api/TruffleLogger.html) in Truffle languages and instruments.

## Version 1.0.0 RC2

* Added notification when [multiple language contexts](http://www.graalvm.org/truffle/javadoc/com/oracle/truffle/api/TruffleLanguage.html#initializeMultiContext--) were created for a language instance. Allows languages to invalidate assumptions only valid with a single context. Returning true also allows to enable caching of ASTs per language and not only per context.
* Added [asBoxedGuestValue](http://www.graalvm.org/truffle/javadoc/com/oracle/truffle/api/TruffleLanguage.Env.html#asBoxedGuestValue-java.lang.Object-) method that allows to expose host members for primitive interop values.
* Added default value `"inherit"` to [TruffleLanguage.Registration#version](http://www.graalvm.org/truffle/javadoc/com/oracle/truffle/api/TruffleLanguage.Registration.html#version--) which makes the language to inherit version from [Engine#getVersion](http://www.graalvm.org/truffle/javadoc/org/graalvm/polyglot/Engine.html#getVersion--).
* Changed default value of [TruffleInstrument.Registration#version](http://www.graalvm.org/truffle/javadoc/com/oracle/truffle/api/TruffleInstrument.Registration.html#version--) from `""` to `"inherit"` which makes the instrument to inherit version from [Engine#getVersion](http://www.graalvm.org/truffle/javadoc/org/graalvm/polyglot/Engine.html#getVersion--). An instrument previously not specifying any version will newly get version from Engine.
* Added new annotation @IncomingConverter and @OutgoingConverter to declare methods for [generated wrappers](http://www.graalvm.org/truffle/javadoc/com/oracle/truffle/api/instrumentation/GenerateWrapper.html) that allow to convert values when they are exposed to or introduced by the instrumentation framework.
* The documentation of [FrameDescriptor#getSize](http://www.graalvm.org/truffle/javadoc/com/oracle/truffle/api/frame/FrameDescriptor.html#getSize--) clarifies that it returns the size of an array which is needed for storing all the slots in it using their `FrameSlot#getIndex()` as a position in the array. (The number may be bigger than the number of slots, if some slots are removed.)
* Added an `InstrumentExceptionsAreThrown` engine option to propagate exceptions thrown by instruments.
* Added [Instrumenter.visitLoadedSourceSections](http://www.graalvm.org/truffle/javadoc/com/oracle/truffle/api/instrumentation/Instrumenter.html#visitLoadedSourceSections-com.oracle.truffle.api.instrumentation.SourceSectionFilter-com.oracle.truffle.api.instrumentation.LoadSourceSectionListener-) to be notified about loaded source sections that corresponds to a filter.
* Added [DebugValue#canExecute](http://www.graalvm.org/truffle/javadoc/com/oracle/truffle/api/debug/DebugValue.html#canExecute--) to distinguish executable values and [DebugValue#getProperty](http://www.graalvm.org/truffle/javadoc/com/oracle/truffle/api/debug/DebugValue.html#getProperty-java.lang.String-) to get a property value by its name.
* Removed deprecated `TruffleLanguage.Env.lookupSymbol` method.
* All Truffle source objects are now automatically weakly internalized when created using the source builder. The source builder will now return the same instance for every source where it was previously just equal.
* Added `Source.Builder.cached(boolean)` and `Source.isCached()` to configure caching behavior by source.
* Removed deprecated `Source.getCode()` and `SourceSection.getCode`.

## Version 1.0.0 RC1

* As announced in 0.27 all classes in package com.oracle.truffle.api.vm are now deprecated.
	* Deprecated all classes in com.oracle.truffle.api.vm. Replacements can be found in the org.graalvm.polyglot package.
	* Deprecated all classes in com.oracle.truffle.api.interop.java. Replacements for embedders can be found in org.graalvm.polyglot. Replacements for language implementations can be found in TruffleLanguage.Env. See deprecated documentation on the individual methods for details.
	* Deprecated TruffleTCK. Use the [new TCK](https://github.com/oracle/graal/blob/master/truffle/docs/TCK.md) instead.
	* Deprecated Debugger#find(PolyglotEngine)
	* Added Debugger#find(TruffleInstrument.Env) and Debugger#find(Engine)
* Added [FileSystem](http://www.graalvm.org/truffle/javadoc/org/graalvm/polyglot/io/FileSystem.html) SPI to allow embedder to virtualize TruffleLanguage Input/Output operations.
* Added [EventContext.lookupExecutionEventNodes](http://www.graalvm.org/truffle/javadoc/com/oracle/truffle/api/instrumentation/EventContext.html#lookupExecutionEventNodes-java.util.Collection-) to lookup all execution event nodes created by the bindings at the source location.
* Added `TruffleLanguage#getLanguageHome` to return the language directory in the GraalVM distribution or the location of the language Jar file.
* Added [TryBlockTag](http://www.graalvm.org/truffle/javadoc/com/oracle/truffle/api/instrumentation/StandardTags.TryBlockTag.html) as a new standard tag to mark program locations to be considered as try blocks, that are followed by a catch.
* Added [DebugException](http://www.graalvm.org/truffle/javadoc/com/oracle/truffle/api/debug/DebugException.html), debugger methods that execute guest language code throws that exception and it's possible to [create exception breakpoints](http://www.graalvm.org/truffle/javadoc/com/oracle/truffle/api/debug/Breakpoint.html#newExceptionBuilder-boolean-boolean-) that suspend when guest language exception occurs.
* Added [DebugStackTraceElement](http://www.graalvm.org/truffle/javadoc/com/oracle/truffle/api/debug/DebugStackTraceElement.html) as a representation of exception stack trace.
* Added [Breakpoint.Kind](http://www.graalvm.org/truffle/javadoc/com/oracle/truffle/api/debug/Breakpoint.Kind.html) to distinguish different breakpoint kinds.
* Added [ResultVerifier.getDefaultResultVerifier](http://www.graalvm.org/truffle/javadoc/org/graalvm/polyglot/tck/ResultVerifier.html#getDefaultResultVerifier--).
* Added [addToHostClassPath](http://www.graalvm.org/truffle/javadoc/com/oracle/truffle/api/TruffleLanguage.Env.html#addToHostClassPath-com.oracle.truffle.api.TruffleFile-) method that can be used to allow guest language users to add to the host class path.
* Added new permission TruffleLanguage.Env#isNativeAccessAllowed to control access to the Truffle NFI.
* Changed default permissions in language launchers to full access. The embedding API still defaults to restricted access.
* Added [TruffleInstrument.onFinalize](http://www.graalvm.org/truffle/javadoc/com/oracle/truffle/api/instrumentation/TruffleInstrument.html#onFinalize-com.oracle.truffle.api.instrumentation.TruffleInstrument.Env-) that can be overridden to be notified about closing of Engine, while still having access to other instruments.
* Deprecated `TraceASTJSON` option and related APIs.

## Version 0.33

* This release contains major changes to the instrumentation framework.
	* Deprecated @[Instrumentable](http://www.graalvm.org/truffle/javadoc/com/oracle/truffle/api/instrumentation/Instrumentable.html) and replaced it with [InstrumentableNode](http://www.graalvm.org/truffle/javadoc/com/oracle/truffle/api/instrumentation/InstrumentableNode.html). Please see [InstrumentableNode](http://www.graalvm.org/truffle/javadoc/com/oracle/truffle/api/instrumentation/InstrumentableNode.html) on how to specify instrumentable nodes in 0.32.
	* Added @[GenerateWrapper](http://www.graalvm.org/truffle/javadoc/com/oracle/truffle/api/instrumentation/GenerateWrapper.html) for automatic wrapper generation.
	* Added a [standard expression tag](http://www.graalvm.org/truffle/javadoc/com/oracle/truffle/api/instrumentation/StandardTags.ExpressionTag.html), that allows languages to expose expressions for tools to use.
	* Added the ability to listen to [input values](http://www.graalvm.org/truffle/javadoc/com/oracle/truffle/api/instrumentation/ExecutionEventNode.html#onInputValue-com.oracle.truffle.api.frame.VirtualFrame-com.oracle.truffle.api.instrumentation.EventContext-int-java.lang.Object-) of instrumentable child nodes by specifying [input filters](http://www.graalvm.org/truffle/javadoc/com/oracle/truffle/api/instrumentation/Instrumenter.html#attachExecutionEventFactory-com.oracle.truffle.api.instrumentation.SourceSectionFilter-com.oracle.truffle.api.instrumentation.SourceSectionFilter-T-).
	* Added the the ability to [save](http://www.graalvm.org/truffle/javadoc/com/oracle/truffle/api/instrumentation/ExecutionEventNode.html#saveInputValue-com.oracle.truffle.api.frame.VirtualFrame-int-java.lang.Object-) and [load](http://www.graalvm.org/truffle/javadoc/com/oracle/truffle/api/instrumentation/ExecutionEventNode.html#getSavedInputValues-com.oracle.truffle.api.frame.VirtualFrame-) instrumentable child input values in ExecutionEventNode subclasses.
	* Renamed Instrumenter#attachListener/Factory to Instrumenter#attachExecutionEventListener/Factory. (jackpot rule available)
	* Automatic instrumentation [wrapper generation](http://www.graalvm.org/truffle/javadoc/com/oracle/truffle/api/instrumentation/GenerateWrpper.html) now delegates non execute abstract methods to the delegate node.
	* Added a [Tag](http://www.graalvm.org/truffle/javadoc/com/oracle/truffle/api/instrumentation/Tag.html) base class now required to be used by all tags.
	* Added [tag identifiers](http://www.graalvm.org/truffle/javadoc/com/oracle/truffle/api/instrumentation/Tag.Identifier.html) to allow the [lookup](http://www.graalvm.org/truffle/javadoc/com/oracle/truffle/api/instrumentation/Tag.html#findProvidedTag-com.oracle.truffle.api.nodes.LanguageInfo-java.lang.String-) of language specific tags in tools without compile time dependency to the languguage.
	* Added assertions to verify that instrumentable nodes that are annotated with a standard tag return a source section if their root node returns a source section.
	* Added assertions to verify that execution events always return interop values.
	* Added the ability for instrumentable nodes to a expose a [node object](http://www.graalvm.org/truffle/javadoc/com/oracle/truffle/api//instrumentation/InstrumentableNode.html#getNodeObject--). This object is intended to contain language specific properties of the node.
* Added expression-stepping into debugger APIs. To support debugging of both statements and expressions, following changes were made:
	* Added [SourceElement](http://www.graalvm.org/truffle/javadoc/com/oracle/truffle/api/debug/SourceElement.html) enum to provide a list of source syntax elements known to the debugger.
	* Added [StepConfig](http://www.graalvm.org/truffle/javadoc/com/oracle/truffle/api/debug/StepConfig.html) class to represent a debugger step configuration.
	* Added [Debugger.startSession()](http://www.graalvm.org/truffle/javadoc/com/oracle/truffle/api/debug/Debugger.html#startSession-com.oracle.truffle.api.debug.SuspendedCallback-com.oracle.truffle.api.debug.SourceElement...-) accepting a list of source elements to enable stepping on them.
	* Added [Breakpoint.Builder.sourceElements](http://www.graalvm.org/truffle/javadoc/com/oracle/truffle/api/debug/Breakpoint.Builder.html#sourceElements-com.oracle.truffle.api.debug.SourceElement...-) to specify which source elements will the breakpoint adhere to.
	* Added [SuspendedEvent.getInputValues](http://www.graalvm.org/truffle/javadoc/com/oracle/truffle/api/debug/SuspendedEvent.html#getInputValues--) to get possible input values of the current source element.
	* Removed deprecated methods on [SuspendedEvent](http://www.graalvm.org/truffle/javadoc/com/oracle/truffle/api/debug/SuspendedEvent.html).
* Added column filters on [SourceSectionFilter.Builder](http://www.graalvm.org/truffle/javadoc/com/oracle/truffle/api/instrumentation/SourceSectionFilter.Builder.html) and [Breakpoint.Builder](http://www.graalvm.org/truffle/javadoc/com/oracle/truffle/api/debug/Breakpoint.Builder.html).
* Added [Instrumenter.attachExecuteSourceListener](http://www.graalvm.org/truffle/javadoc/com/oracle/truffle/api/instrumentation/Instrumenter.html#attachExecuteSourceListener-com.oracle.truffle.api.instrumentation.SourceFilter-T-boolean-) to be able to [listen](http://www.graalvm.org/truffle/javadoc/com/oracle/truffle/api/instrumentation/ExecuteSourceListener.html) on [source execution events](http://www.graalvm.org/truffle/javadoc/javadoc/com/oracle/truffle/api/instrumentation/ExecuteSourceEvent.html).
* Added [InstrumentableNode.findNearestNodeAt](http://www.graalvm.org/truffle/javadoc/com/oracle/truffle/api/instrumentation/InstrumentableNode.html#findNearestNodeAt-int-java.util.Set-) to be able to find the nearest tagged node to the given source character index. This is used to auto-correct breakpoint locations.
* Added [Breakpoint.ResolveListener](http://www.graalvm.org/truffle/javadoc/com/oracle/truffle/api/debug/Breakpoint.ResolveListener.html) to listen on breakpoint location resolution. Breakpoints are now resolved after the source is to be executed for the first time and breakpoint location is adjusted to match the nearest instrumentable node.
* Added new DSL annotation @[Executed](http://www.graalvm.org/truffle/javadoc/com/oracle/truffle/api/dsl/Executed.html) that allows to manually specify executed node fields.
* The Truffle Node traversal order was slightly changed to always respect field declaration order (super class before sub class).
* The [Assumption](http://www.graalvm.org/truffle/javadoc/com/oracle/truffle/api/Assumption.html) interface has an additional override for the `invalidate` method to provide a message for debugging purposes.
* Deprecated `KeyInfo.Builder`. Use bitwise constants in the KeyInfo class instead. Introduced new flag KeyInfo.INSERTABLE to indicate that a key can be inserted at a particular location, but it does not yet exist.
* Deprecated `TruffleLanguage#getLanguageGlobal`, implement [top scopes](http://www.graalvm.org/truffle/javadoc/com/oracle/truffle/api/instrumentation/TruffleInstrument.Env.html#findTopScopes-java.lang.String-) instead.
* Deprecated `TruffleLanguage#findExportedSymbol`, use the [polyglot bindings](http://www.graalvm.org/truffle/javadoc/com/oracle/truffle/api/TruffleLanguage.Env.html#getPolyglotBindings--) TruffleLanguage.Env for exporting symbols into the polyglot scope explicitly. The polyglot scope no longer supports implicit exports, they should be exposed using [top scopes](http://www.graalvm.org/truffle/javadoc/com/oracle/truffle/api/instrumentation/TruffleInstrument.Env.html#findTopScopes-java.lang.String-) instead.
* Remove deprecated `TruffleInstrument#describeOptions` and TruffleLanguage#describeOptions
* Remove deprecated `TruffleLanguage.Env#lookupSymbol` without replacement.
* Remove deprecated `TruffleLanguage.Env#importSymbols`, use the polyglot bindings instead.
* Removed deprecated APIs and public debug classes in truffle.api.object and truffle.object packages, respectively.
* Removed internal truffle.object package from javadoc.
* Added the compiler directive [castExact](http://www.graalvm.org/truffle/javadoc/com/oracle/truffle/api/CompilerDirectives.html#castExact-java.lang.Object-java.lang.Class-).
* Added skipped exception types: `IndexOutOfBoundsException`, `BufferOverflowException`, and `BufferUnderflowException`.
* Introduced support for the experimental automated monomorphization feature:
    * The [Node.reportPolymorphicSpecialize](http://www.graalvm.org/truffle/javadoc/com/oracle/truffle/api/nodes/Node.html#reportPolymorphicSpecialize) method which notifies the runtime that a node has specialized to a more polymorphic state.
    * The [ReportPolymorphism](http://www.graalvm.org/truffle/javadoc/com/oracle/truffle/api/dsl/ReportPolymorphism.html) and [ReportPolymorphism.Exclude](http://www.graalvm.org/truffle/javadoc/com/oracle/truffle/api/dsl/ReportPolymorphism.Exclude.html) annotations which the DSL uses to generate (or not generate) calls to [Node.reportPolymorphicSpecialize](http://www.graalvm.org/truffle/javadoc/com/oracle/truffle/api/nodes/Node.html#reportPolymorphicSpecialize--).
* Added `TruffleException.getSourceLocation()` for syntax errors which don't have a `Node`.
* Changed member lookup on `Class` host objects (as obtained by e.g. `obj.getClass()`) to expose `Class` instance members, while `TruffleLanguage.Env.lookupHostSymbol(String)` returns a companion object providing the static members of the class and serving as a constructor.



## Version 0.32

* Added [SuspendAnchor](http://www.graalvm.org/truffle/javadoc/com/oracle/truffle/api/debug/SuspendAnchor.html) enum class that describes where, within a guest language source section, the suspend position is and [Breakpoint.Builder.suspendAnchor()](http://www.graalvm.org/truffle/javadoc/com/oracle/truffle/api/debug/Breakpoint.Builder.html#suspendAnchor-com.oracle.truffle.api.debug.SuspendAnchor-) to be able to break before or after the source section.
* Deprecated `SuspendedEvent.isHaltedBefore()`, [SuspendedEvent.getSuspendAnchor()](http://www.graalvm.org/truffle/javadoc/com/oracle/truffle/api/debug/SuspendedEvent.html#getSuspendAnchor--) is to be used instead.
* Added new interop message [REMOVE](http://www.graalvm.org/truffle/javadoc/com/oracle/truffle/api/interop/Message.html#REMOVE) with the appropriate foreign access methods [ForeignAccess.sendRemove](http://www.graalvm.org/truffle/javadoc/com/oracle/truffle/api/interop/ForeignAccess.html#sendRemove-com.oracle.truffle.api.nodes.Node-com.oracle.truffle.api.interop.TruffleObject-java.lang.Object-) and [KeyInfo.isRemovable flag](http://www.graalvm.org/truffle/javadoc/com/oracle/truffle/api/interop/KeyInfo.html#isRemovable-int-).
* Added [SourceFilter](http://www.graalvm.org/truffle/javadoc/com/oracle/truffle/api/instrumentation/SourceFilter.html) for source-only based filtering in instrumentation.
* Changed semantics of [UnexpectedResultException](http://www.graalvm.org/truffle/javadoc/com/oracle/truffle/api/nodes/UnexpectedResultException.html) when used in [Specialization#rewriteOn](http://www.graalvm.org/truffle/javadoc/com/oracle/truffle/api/dsl/Specialization.html#rewriteOn--) to indicate that a result is already available and no other specialization methods need to be invoked in Truffle DSL.

## Version 0.31

* Removed deprecated `com.oracle.truffle.api.source.LineLocation` class.
* Added `RootNode#isCaptureFramesForTrace()` to allow subclasses to configure capturing of frames in `TruffleException` instances and `TruffleStackTraceElement#getFrame()` to access the captured frames.
* [MaterializedFrame](http://www.graalvm.org/truffle/javadoc/com/oracle/truffle/api/frame/MaterializedFrame.html) changed to extend [VirtualFrame](http://www.graalvm.org/truffle/javadoc/com/oracle/truffle/api/frame/VirtualFrame.html), to be able to call methods taking `VirtualFrame` from behind Truffle boundary.
* Added [ExecutableNode](http://www.graalvm.org/truffle/javadoc/com/oracle/truffle/api/nodes/ExecutableNode.html), [TruffleLanguage.parse(InlineParsingRequest)](http://www.graalvm.org/truffle/javadoc/com/oracle/truffle/api/TruffleLanguage.html#parse-com.oracle.truffle.api.TruffleLanguage.InlineParsingRequest-) and [TruffleInstrument.Env.parseInline](http://www.graalvm.org/truffle/javadoc/com/oracle/truffle/api/instrumentation/TruffleInstrument.Env.html#parseInline-com.oracle.truffle.api.source.Source-com.oracle.truffle.api.nodes.Node-com.oracle.truffle.api.frame.MaterializedFrame-) to parse an inline code snippet at the provided location and produce an AST fragment that can be executed using frames valid at the provided location. `ParsingRequest.getLocation()` and `ParsingRequest.getFrame()` methods were deprecated in favor of `InlineParsingRequest`, `EventContext.parseInContext()` was deprecated in favor of `TruffleInstrument.Env.parseInline()`.
* [RootNode](http://www.graalvm.org/truffle/javadoc/com/oracle/truffle/api/nodes/RootNode.html) now extends [ExecutableNode](http://www.graalvm.org/truffle/javadoc/com/oracle/truffle/api/nodes/ExecutableNode.html).
* Removed deprecated methods `TruffleLanguage.parse(Source, Node, String...)` and `TruffleLanguage.evalInContext(Source, Node, MaterializedFrame)` and constructor `RootNode(Class, SourceSection, FrameDescriptor)`.
* Java Interop now wraps exceptions thrown by Java method invocations in host exceptions.
* Added [JavaInterop.isHostException](http://www.graalvm.org/truffle/javadoc/com/oracle/truffle/api/interop/java/JavaInterop.html#isHostException-java.lang.Throwable-) and [JavaInterop.asHostException](http://www.graalvm.org/truffle/javadoc/com/oracle/truffle/api/interop/java/JavaInterop.html#asHostException-java.lang.Throwable-) to identify and unwrap host exceptions, respectively.
* Added support for `TruffleLanguage` context pre-initialization in the native image. To support context pre-initialization a language has to implement the [patchContext](http://www.graalvm.org/truffle/javadoc/com/oracle/truffle/api/TruffleLanguage#patchContext-C-com.oracle.truffle.api.TruffleLanguage.Env-) method.
* The profiler infrastructure (`CPUSampler`, `CPUTracer` and `MemoryTracer`) moved to a new tools suite.
* Added [LanguageInfo.isInternal](http://www.graalvm.org/truffle/javadoc/com/oracle/truffle/api/nodes/LanguageInfo.html#isInternal--)
* Removed special Java interop support for `java.util.Map`.
* Added a mechanism to unwind execution nodes in instrumentation by [EventContext.createUnwind](http://www.graalvm.org/truffle/javadoc/com/oracle/truffle/api/instrumentation/EventContext.html#createUnwind-java.lang.Object-), [ExecutionEventListener.onUnwind](http://www.graalvm.org/truffle/javadoc/com/oracle/truffle/api/instrumentation/ExecutionEventListener.html#onUnwind-com.oracle.truffle.api.instrumentation.EventContext-com.oracle.truffle.api.frame.VirtualFrame-java.lang.Object-), [ExecutionEventNode.onUnwind](http://www.graalvm.org/truffle/javadoc/com/oracle/truffle/api/instrumentation/ExecutionEventNode.html#onUnwind-com.oracle.truffle.api.frame.VirtualFrame-java.lang.Object-) and [ProbeNode.onReturnExceptionalOrUnwind](http://www.graalvm.org/truffle/javadoc/com/oracle/truffle/api/instrumentation/ProbeNode.html#onReturnExceptionalOrUnwind-com.oracle.truffle.api.frame.VirtualFrame-java.lang.Throwable-boolean-). [ProbeNode.UNWIND_ACTION_REENTER](http://www.graalvm.org/truffle/javadoc/com/oracle/truffle/api/instrumentation/ProbeNode.html#UNWIND_ACTION_REENTER) constant added.
* Deprecated `ProbeNode.onReturnExceptional()` in favor of `ProbeNode.onReturnExceptionalOrUnwind()`.
* The wrapper node specification has changed, see [ProbeNode](http://www.graalvm.org/truffle/javadoc/com/oracle/truffle/api/instrumentation/ProbeNode.html). If the annotation processor is used (`@Instrumentable` annotation) then just a recompile is required. Manually written wrappers need to be updated.
* Added [SuspendedEvent.prepareUnwindFrame](http://www.graalvm.org/truffle/javadoc/com/oracle/truffle/api/debug/SuspendedEvent.html#prepareUnwindFrame-com.oracle.truffle.api.debug.DebugStackFrame-) to unwind frame(s) during debugging.
* Added [DebuggerTester](http://www.graalvm.org/truffle/javadoc/com/oracle/truffle/api/debug/DebuggerTester.html#DebuggerTester-org.graalvm.polyglot.Context.Builder-) constructor that takes `Context.Builder`.
* Removed deprecated [DebuggerTester](http://www.graalvm.org/truffle/javadoc/com/oracle/truffle/api/debug/DebuggerTester.html) constructor that takes the legacy `PolyglotEngine.Builder`.
* Removed deprecated methods in `JavaInterop`: `isNull`, `isArray`, `isBoxed`, `unbox`, `getKeyInfo`.
* Disallowed `null` as `FrameSlot` identifier.
* Removed deprecated `FrameSlot` constructor and `FrameDescriptor.create` methods.
* Changed the behavior of exception handling (TruffleException) to capture stack frames lazily

## Version 0.30

* Truffle languages are being [finalized](http://www.graalvm.org/truffle/javadoc/com/oracle/truffle/api/TruffleLanguage##finalizeContext-C-) before disposal. This allows languages to run code with all languages still in a valid state. It is no longer allowed to access other languages during language disposal.
* Truffle languages can now declare dependent languages. This allows to take influence on the disposal order.
* All classes of the [com.oracle.truffle.api.metadata](http://www.graalvm.org/truffle/javadoc/com/oracle/truffle/api/metadata/package-summary.html) package were deprecated. As a replacement use [Scope](http://www.graalvm.org/truffle/javadoc/com/oracle/truffle/api/Scope.html), [TruffleLanguage.findLocalScopes](http://www.graalvm.org/truffle/javadoc/com/oracle/truffle/api/TruffleLanguage.html#findLocalScopes-C-com.oracle.truffle.api.nodes.Node-com.oracle.truffle.api.frame.Frame-) and [TruffleInstrument.Env.findLocalScopes](http://www.graalvm.org/truffle/javadoc/com/oracle/truffle/api/instrumentation/TruffleInstrument.Env.html#findLocalScopes-com.oracle.truffle.api.nodes.Node-com.oracle.truffle.api.frame.Frame-) instead.
* Added the ability to access [top scopes](http://www.graalvm.org/truffle/javadoc/com/oracle/truffle/api/instrumentation/TruffleInstrument.Env.html#findTopScopes-java.lang.String-) of languages and [exported symbols](http://www.graalvm.org/truffle/javadoc/com/oracle/truffle/api/instrumentation/TruffleInstrument.Env.html#getExportedSymbols--) of the polyglot scope using the instrumentation API.
* Added the ability to access [top scopes](http://www.graalvm.org/truffle/javadoc/com/oracle/truffle/api/debug/DebuggerSession.html#getTopScope-java.lang.String-) and [exported symbols](http://www.graalvm.org/truffle/javadoc/com/oracle/truffle/api/debug/DebuggerSession.html#getExportedSymbols--) using the debugger API.
* Added the [and](graal/truffle/javadoc/com/oracle/truffle/api/instrumentation/SourceSectionFilter.Builder.html#and-com.oracle.truffle.api.instrumentation.SourceSectionFilter-) method to the [SourceSectionFilter Builder](http://www.graalvm.org/truffle/javadoc/com/oracle/truffle/api/instrumentation/SourceSectionFilter.Builder.html) which allows composing filters.
* Added the new profiler infrastructure, including the [CPU sampler](http://www.graalvm.org/truffle/javadoc/com/oracle/truffle/tools/profiler/CPUSampler.html), [CPU tracer](http://www.graalvm.org/truffle/javadoc/com/oracle/truffle/tools/profiler/CPUTracer.html) and an experimental [Memory tracer](http://www.graalvm.org/truffle/javadoc/com/oracle/truffle/tools/profiler/MemoryTracer.html).
* Added a new [TCK SPI](https://github.com/graalvm/graal/blob/master/truffle/docs/TCK.md) based on the org.graalvm.polyglot API to test a language inter-operability. To test the language inter-operability implement the [LanguageProvider](http://www.graalvm.org/truffle/javadoc/org/graalvm/polyglot/tck/LanguageProvider.html).
* Removed all deprecated API in com.oracle.truffle.api.dsl.
* New interop messages [HAS_KEYS](http://www.graalvm.org/truffle/javadoc/com/oracle/truffle/api/interop/Message.html#HAS_KEYS) and [IS_INSTANTIABLE](http://www.graalvm.org/truffle/javadoc/com/oracle/truffle/api/interop/Message.html#IS_INSTANTIABLE) added, with the appropriate foreign access methods [ForeignAccess.sendHasKeys](http://www.graalvm.org/truffle/javadoc/com/oracle/truffle/api/interop/ForeignAccess.html#sendHasKeys-com.oracle.truffle.api.nodes.Node-com.oracle.truffle.api.interop.TruffleObject-) and [ForeignAccess.sendIsInstantiable](http://www.graalvm.org/truffle/javadoc/com/oracle/truffle/api/interop/ForeignAccess.html#sendIsInstantiable-com.oracle.truffle.api.nodes.Node-com.oracle.truffle.api.interop.TruffleObject-).
* New interop foreign access factory [ForeignAccess.StandardFactory](http://www.graalvm.org/truffle/javadoc/com/oracle/truffle/api/interop/ForeignAccess.StandardFactory.html) replaces the version-specific factories, the deprecated ForeignAccess.Factory10 and ForeignAccess.Factory18 were removed, ForeignAccess.Factory26 was deprecated.
* [@MessageResolution](http://www.graalvm.org/truffle/javadoc/com/oracle/truffle/api/interop/MessageResolution.html) automatically applies default value to boolean HAS/IS messages depending on presence of message handlers of corresponding messages.
* Added instrumentation API for listening on contexts and threads changes: [Instrumenter.attachContextsListener](http://www.graalvm.org/truffle/javadoc/com/oracle/truffle/api/instrumentation/Instrumenter.html#attachContextsListener-T-boolean-), [ContextsListener](http://www.graalvm.org/truffle/javadoc/com/oracle/truffle/api/instrumentation/ContextsListener.html), [Instrumenter.attachThreadsListener](http://www.graalvm.org/truffle/javadoc/com/oracle/truffle/api/instrumentation/Instrumenter.html#attachThreadsListener-T-boolean-) and [ThreadsListener](http://www.graalvm.org/truffle/javadoc/com/oracle/truffle/api/instrumentation/ThreadsListener.html).
* Added debugger representation of a context [DebugContext](http://www.graalvm.org/truffle/javadoc/com/oracle/truffle/api/debug/DebugContext.html) and API for listening on contexts and threads changes: [DebuggerSession.setContextsListener](http://www.graalvm.org/truffle/javadoc/com/oracle/truffle/api/debug/DebuggerSession.html#setContextsListener-com.oracle.truffle.api.debug.DebugContextsListener-boolean-), [DebugContextsListener](http://www.graalvm.org/truffle/javadoc/com/oracle/truffle/api/debug/DebugContextsListener.html), [DebuggerSession.setThreadsListener](http://www.graalvm.org/truffle/javadoc/com/oracle/truffle/api/debug/DebuggerSession.html#setThreadsListener-com.oracle.truffle.api.debug.DebugThreadsListener-boolean-) and [DebugThreadsListener](http://www.graalvm.org/truffle/javadoc/com/oracle/truffle/api/debug/DebugThreadsListener.html).
* Added [TruffleContext.getParent](http://www.graalvm.org/truffle/javadoc/com/oracle/truffle/api/TruffleContext.html#getParent--) to provide the hierarchy of inner contexts.
* Added [TruffleLanguage.Env.getContext](http://www.graalvm.org/truffle/javadoc/com/oracle/truffle/api/TruffleLanguage.Env.html#getContext--) for use by language implementations to obtain the environment's polyglot context.

## Version 0.29

* [SourceSectionFilter.Builder.includeInternal](http://www.graalvm.org/truffle/javadoc/com/oracle/truffle/api/instrumentation/SourceSectionFilter.Builder.html#includeInternal-boolean-) added to be able to exclude internal code from instrumentation.
* Debugger step filtering is extended with [include of internal code](http://www.graalvm.org/truffle/javadoc/com/oracle/truffle/api/debug/SuspensionFilter.Builder.html#includeInternal-boolean-) and [source filter](http://www.graalvm.org/truffle/javadoc/com/oracle/truffle/api/debug/SuspensionFilter.Builder.html#sourceIs-java.util.function.Predicate-). By default, debugger now does not step into internal code, unless a step filter that is set to include internal code is applied.
* [DebugScope.getSourceSection](http://www.graalvm.org/truffle/javadoc/com/oracle/truffle/api/debug/DebugScope.html#getSourceSection--) added to provide source section of a scope.

## Version 0.28
4-Oct-2017

* Truffle languages may support [access](http://www.graalvm.org/truffle/javadoc/com/oracle/truffle/api/TruffleLanguage.html#isThreadAccessAllowed-java.lang.Thread-boolean-) to contexts from multiple threads at the same time. By default the language supports only single-threaded access.
* Languages now need to use the language environment to [create](http://www.graalvm.org/truffle/javadoc/com/oracle/truffle/api/TruffleLanguage.Env.html#createThread-java.lang.Runnable-) new threads for a context. Creating Threads using the java.lang.Thread constructor is no longer allowed and will be blocked in the next release.
* Added `JavaInterop.isJavaObject(Object)` method overload.
* Deprecated helper methods in `JavaInterop`: `isNull`, `isArray`, `isBoxed`, `unbox`, `getKeyInfo`. [ForeignAccess](http://www.graalvm.org/truffle/javadoc/com/oracle/truffle/api/interop/ForeignAccess.html) already provides equivalent methods: `sendIsNull`, `sendIsArray`, `sendIsBoxed`, `sendUnbox`, `sendKeyInfo`, respectively.
* Deprecated all String based API in Source and SourceSection and replaced it with CharSequence based APIs. Automated migration with Jackpot rules is available (run `mx jackpot --apply`).
* Added [Source.Builder.language](http://www.graalvm.org/truffle/javadoc/com/oracle/truffle/api/source/Source.Builder.html#language-java.lang.String-) and [Source.getLanguage](http://www.graalvm.org/truffle/javadoc/com/oracle/truffle/api/source/Source.html#getLanguage--) to be able to set/get source language in addition to MIME type.
* Added the [inCompilationRoot](http://www.graalvm.org/truffle/javadoc/com/oracle/truffle/api/CompilerDirectives.html#inCompilationRoot--) compiler directive.
* Deprecated TruffleBoundary#throwsControlFlowException and introduced TruffleBoundary#transferToInterpreterOnException.

## Version 0.27
16-Aug-2017

* The Truffle API now depends on the Graal SDK jar to also be on the classpath.
* Added an implementation of org.graalvm.polyglot API in Truffle.
* API classes in com.oracle.truffe.api.vm package will soon be deprecated. Use the org.graalvm.polyglot API instead.
* Added [SourceSectionFilter.Builder](http://www.graalvm.org/truffle/javadoc/com/oracle/truffle/api/instrumentation/SourceSectionFilter.Builderhtml).`rootNameIs(Predicate<String>)` to filter for source sections based on the name of the RootNode.
* Added [AllocationReporter](http://www.graalvm.org/truffle/javadoc/com/oracle/truffle/api/instrumentation/AllocationReporter.html) as a service for guest languages to report allocation of guest language values.
* Added [Instrumenter.attachAllocationListener](http://www.graalvm.org/truffle/javadoc/com/oracle/truffle/api/instrumentation/Instrumenter.html#attachAllocationListener-com.oracle.truffle.api.instrumentation.AllocationEventFilter-T-), [AllocationEventFilter](http://www.graalvm.org/truffle/javadoc/com/oracle/truffle/api/instrumentation/AllocationEventFilter.html), [AllocationListener](http://www.graalvm.org/truffle/javadoc/com/oracle/truffle/api/instrumentation/AllocationListener.html) and [AllocationEvent](http://www.graalvm.org/truffle/javadoc/com/oracle/truffle/api/instrumentation/AllocationEvent.html) for profilers to be able to track creation and size of guest language values.
* Added [RootNode.getCurrentContext](http://www.graalvm.org/truffle/javadoc/com/oracle/truffle/api/nodes/RootNode.html), [TruffleLanguage.getCurrentLanguage(Class)](http://www.graalvm.org/truffle/javadoc/com/oracle/truffle/api/TruffleLanguage.html), [TruffleLanguage.getCurrentContext(Class)](http://www.graalvm.org/truffle/javadoc/com/oracle/truffle/api/TruffleLanguage.html) to allow static lookups of the language and context.
* Added an id property to [TruffleLanguage.Registration](http://www.graalvm.org/truffle/javadoc/com/oracle/truffle/api/TruffleLanguage.Registration#id) to specify a unique identifier for each language. If not specified getName().toLowerCase() will be used. The registration id will be mandatory in future releases.
* Added an internal property to [TruffleLanguage.Registration](http://www.graalvm.org/truffle/javadoc/com/oracle/truffle/api/TruffleLanguage.Registration#internal) to specify whether a language is intended for internal use only. For example the Truffle Native Function Interface is a language that should be used from other languages only.
* Added an internal property to [TruffleInstrument.Registration](http://www.graalvm.org/truffle/javadoc/com/oracle/truffle/api/instrumentation/TruffleInstrument.Registration#internal) to specify whether a internal is intended for internal use by other instruments or languages only.
* Added the ability to describe options for languages and instruments using [TruffleLanguage.getOptionDescriptors()](http://www.graalvm.org/truffle/javadoc/com/oracle/truffle/api/TruffleLanguage.html) and [TruffleInstrument.getOptionDescriptors](http://www.graalvm.org/truffle/javadoc/com/oracle/truffle/api/instrumentation/TruffleInstrument.html). User provided options are available to the language using TruffleLanguage.Env.getOptions() and TruffleInstrument.Env.getOptions().
* Added JavaInterop.isJavaObject(TruffleObject) and JavaInterop.asJavaObject(TruffleObject) to check and convert back to host language object from a TruffleObject.
* Added [TruffleException](http://www.graalvm.org/truffle/javadoc/com/oracle/truffle/api/TruffleException.html) to allow languages to throw standardized error information.
* [Guest language stack traces](http://www.graalvm.org/truffle/javadoc/com/oracle/truffle/api/TruffleStackTraceElement.html) are now collected automatically for each exception thrown and passed through a CallTarget.
* Added RootNode.isInternal to indicate if a RootNode is considered internal and should not be shown to the guest language programmer.
* Added TruffleLanguage.lookupSymbol to be implemented by languages to support language agnostic lookups in the top-most scope.
* Added TruffleLanguage.Env.getApplicationArguments() to access application arguments specified by the user.
* Added [@Option](http://www.graalvm.org/truffle/javadoc/com/oracle/truffle/api/Option.html) annotation to allow simple declaration of options in TruffleLanguage or TruffleInstrument subclasses.
* Added [TruffleLanguage.RunWithPolyglotRule](http://www.graalvm.org/truffle/javadoc/com/oracle/truffle/tck/TruffleRunner.RunWithPolyglotRule.html) JUnit rule to allow running unit tests in the context of a polyglot engine.
* Added implementationName property to [TruffleLanguage.Registration](http://www.graalvm.org/truffle/javadoc/com/oracle/truffle/api/TruffleLanguage.Registration#implementationName) to specify a human readable name of the language implementation name.
* Added TruffleLanguage.Env.lookupSymbol(String) to be used by other languages to support language lookups in their top-most scope.
* Added TruffleLanguage.Env.lookupHostSymbol(String) to be used by other languages to support language lookups from the host language.
* Added TruffleLanguage.Env.isHostLookupAllowed() to find out whether host lookup is generally allowed.
* Added Node#notifyInserted(Node) to notify the instrumentation framework about changes in the AST after the first execution.
* Added TruffleLanguage.Env.newContextBuilder() that allows guest languages to create inner language contexts/environments by returning TruffleContext instances.
* Added a concept of breakpoints shared across sessions, associated with Debugger instance: [Debugger.install](http://www.graalvm.org/truffle/javadoc/com/oracle/truffle/api/debug/Debugger.html#install-com.oracle.truffle.api.debug.Breakpoint-), [Debugger.getBreakpoints](http://www.graalvm.org/truffle/javadoc/com/oracle/truffle/api/debug/Debugger.html#getBreakpoints--) and a possibility to listen on breakpoints changes: [Debugger.PROPERTY_BREAKPOINTS](http://www.graalvm.org/truffle/javadoc/com/oracle/truffle/api/debug/Debugger.html#PROPERTY_BREAKPOINTS), [Debugger.addPropertyChangeListener](http://www.graalvm.org/truffle/javadoc/com/oracle/truffle/api/debug/Debugger.html#addPropertyChangeListener-java.beans.PropertyChangeListener-) and [Debugger.removePropertyChangeListener](http://www.graalvm.org/truffle/javadoc/com/oracle/truffle/api/debug/Debugger.html#removePropertyChangeListener-java.beans.PropertyChangeListener-). [Breakpoint.isModifiable](http://www.graalvm.org/truffle/javadoc/com/oracle/truffle/api/debug/Breakpoint.html#isModifiable--) added to be able to distinguish the shared read-only copy of installed Breakpoints.
* [TruffleInstrument.Env.getLanguages()](http://www.graalvm.org/truffle/javadoc/com/oracle/truffle/api/instrumentation/TruffleInstrument.Env.html#getLanguages--) returns languages by their IDs instead of MIME types when the new polyglot API is used.
* Deprecated [ExactMath.addExact(int, int)](http://www.graalvm.org/truffle/javadoc/com/oracle/truffle/api/ExactMath.html#addExact-int-int-), [ExactMath.addExact(long, long)](http://www.graalvm.org/truffle/javadoc/com/oracle/truffle/api/ExactMath.html#addExact-long-long-), [ExactMath.subtractExact(int, int)](http://www.graalvm.org/truffle/javadoc/com/oracle/truffle/api/ExactMath.html#subtractExact-int-int-), [ExactMath.subtractExact(long, long)](http://www.graalvm.org/truffle/javadoc/com/oracle/truffle/api/ExactMath.html#subtractExact-long-long-), [ExactMath.multiplyExact(int, int)](http://www.graalvm.org/truffle/javadoc/com/oracle/truffle/api/ExactMath.html#multiplyExact-int-int-), [ExactMath.multiplyExact(long, long)](http://www.graalvm.org/truffle/javadoc/com/oracle/truffle/api/ExactMath.html#multiplyExact-long-long-). Users can replace these with java.lang.Math utilities of same method names.

## Version 0.26
18-May-2017

* Language can provide additional services and instruments can [look them up](http://www.graalvm.org/truffle/javadoc/com/oracle/truffle/api/instrumentation/TruffleInstrument.Env.html#lookup).
* Renamed `DebugValue.isWriteable` to [DebugValue.isWritable](http://www.graalvm.org/truffle/javadoc/com/oracle/truffle/api/debug/DebugValue.html#isWritable--) to fix spelling.
* [Breakpoint.setCondition](http://www.graalvm.org/truffle/javadoc/com/oracle/truffle/api/debug/Breakpoint.html#setCondition-java.lang.String-) does not throw the IOException any more.
* Added new message [Message.KEY_INFO](http://www.graalvm.org/truffle/javadoc/com/oracle/truffle/api/interop/Message.html#KEY_INFO), and an argument to [Message.KEYS](http://www.graalvm.org/truffle/javadoc/com/oracle/truffle/api/interop/Message.html#KEYS) specifying whether internal keys should be provided. The appropriate foreign access [ForeignAccess.sendKeyInfo](http://www.graalvm.org/truffle/javadoc/com/oracle/truffle/api/interop/ForeignAccess.html#sendKeyInfo-com.oracle.truffle.api.nodes.Node-com.oracle.truffle.api.interop.TruffleObject-java.lang.Object-), [ForeignAccess.sendKeys](http://www.graalvm.org/truffle/javadoc/com/oracle/truffle/api/interop/ForeignAccess.html#sendKeys-com.oracle.truffle.api.nodes.Node-com.oracle.truffle.api.interop.TruffleObject-boolean-) and a new factory [ForeignAccess.Factory26](http://www.graalvm.org/truffle/javadoc/com/oracle/truffle/api/interop/ForeignAccess.Factory26.html).
* A new [KeyInfo](http://www.graalvm.org/truffle/javadoc/com/oracle/truffle/api/interop/KeyInfo.html) utility class added to help with dealing with bit flags.
* Added new Java interop utility methods: [JavaInterop.getKeyInfo](http://www.graalvm.org/truffle/javadoc/com/oracle/truffle/api/interop/java/JavaInterop.html#getKeyInfo-com.oracle.truffle.api.interop.TruffleObject-java.lang.Object-) and [JavaInterop.getMapView](http://www.graalvm.org/truffle/javadoc/com/oracle/truffle/api/interop/java/JavaInterop.html#getMapView-java.util.Map-boolean-).
* Added [metadata](http://www.graalvm.org/truffle/javadoc/com/oracle/truffle/api/metadata/package-summary.html) package, intended for APIs related to guest language structure and consumed by tools.
* Added [ScopeProvider](http://www.graalvm.org/truffle/javadoc/com/oracle/truffle/api/metadata/ScopeProvider.html) to provide a hierarchy of scopes enclosing the given node. The scopes are expected to contain variables valid at the associated node.
* Added [Scope](http://www.graalvm.org/truffle/javadoc/com/oracle/truffle/api/metadata/Scope.html) for instruments to get a list of scopes enclosing the given node. The scopes contain variables valid at the provided node.
* Added [DebugScope](http://www.graalvm.org/truffle/javadoc/com/oracle/truffle/api/debug/DebugScope.html), [DebugStackFrame.getScope](http://www.graalvm.org/truffle/javadoc/com/oracle/truffle/api/debug/DebugStackFrame.html#getScope--) and [DebugValue.getScope](http://www.graalvm.org/truffle/javadoc/com/oracle/truffle/api/debug/DebugValue.html#getScope--) to allow debuggers to retrieve the scope information and associated variables.
* Deprecated [DebugStackFrame.iterator](http://www.graalvm.org/truffle/javadoc/com/oracle/truffle/api/debug/DebugStackFrame.html) and [DebugStackFrame.getValue](http://www.graalvm.org/truffle/javadoc/com/oracle/truffle/api/debug/DebugStackFrame.html), [DebugStackFrame.getScope](http://www.graalvm.org/truffle/javadoc/com/oracle/truffle/api/debug/DebugStackFrame.html#getScope--) is to be used instead.
* Added [Cached.dimensions()](http://www.graalvm.org/truffle/javadoc/com/oracle/truffle/api/dsl/Cached.html) to specify compilation finalness of cached arrays.
* [SuspendedEvent.prepareStepOut](http://www.graalvm.org/truffle/javadoc/com/oracle/truffle/api/debug/SuspendedEvent.html#prepareStepOut-int-) has a `stepCount` argument for consistency with other prepare methods. The no-argument method is deprecated.
* Multiple calls to `SuspendedEvent.prepare*()` methods accumulate the requests to create a composed action. This allows creation of debugging meta-actions.
* [JavaInterop.toJavaClass](http://www.graalvm.org/truffle/javadoc/com/oracle/truffle/api/interop/java/JavaInterop.html#toJavaClass) can find proper Java class for a wrapped object
* Added environment methods TruffleLanguage.Env.getLanguages(), TruffleLanguage.Env.getInstruments(), TruffleInstrument.Env.getLanguages(), TruffleInstrument.Env.getInstruments() that allows languages or instruments to inspect some basic information about other installed languages or instruments.
* Added lookup methods TruffleLanguage.Env.lookup(LanguageInfo, Class), TruffleLanguage.Env.lookup(InstrumentInfo, Class), TruffleInstrument.Env.lookup(LanguageInfo, Class) and TruffleInstrument.Env.lookup(InstrumentInfo, Class) that allows the exchange of services between instruments and languages.
* Added [EventContext.isLanguageContextInitialized](http://www.graalvm.org/truffle/javadoc/com/oracle/truffle/api/instrumentation/EventContext.html#isLanguageContextInitialized--) to be able to test language context initialization in instruments.
* Added [SuspensionFilter](http://www.graalvm.org/truffle/javadoc/com/oracle/truffle/api/debug/SuspensionFilter.html) class, [DebuggerSession.setSteppingFilter](http://www.graalvm.org/truffle/javadoc/com/oracle/truffle/api/debug/DebuggerSession.html#setSteppingFilter-com.oracle.truffle.api.debug.SuspensionFilter-) and [SuspendedEvent.isLanguageContextInitialized](http://www.graalvm.org/truffle/javadoc/com/oracle/truffle/api/debug/SuspendedEvent.html#isLanguageContextInitialized--) to be able to ignore language context initialization during debugging.

## Version 0.25
3-Apr-2017

* Added [Instrumenter.attachOutConsumer](http://www.graalvm.org/truffle/javadoc/com/oracle/truffle/api/instrumentation/Instrumenter.html#attachOutConsumer-T-) and [Instrumenter.attachErrConsumer](http://www.graalvm.org/truffle/javadoc/com/oracle/truffle/api/instrumentation/Instrumenter.html#attachErrConsumer-T-) to receive output from executions run in the associated PolyglotEngine.
* [JavaInterop.asTruffleObject](http://www.graalvm.org/truffle/javadoc/com/oracle/truffle/api/interop/java/JavaInterop.html#asTruffleObject-java.lang.Object-) lists methods as keys
* Deprecated `TypedObject` interface
* Added [PolyglotRuntime](http://www.graalvm.org/truffle/javadoc/com/oracle/truffle/api/vm/PolyglotRuntime.html) for global configuration and to allow engines share resources. The runtime of a PolyglotEngine can be configured using [PolyglotEngine](http://www.graalvm.org/truffle/javadoc/com/oracle/truffle/api/vm/PolyglotEngine.html)`.newBuilder().runtime(runtime).build()`.
* The `getInstruments()` method has been moved from the [PolyglotEngine](http://www.graalvm.org/truffle/javadoc/com/oracle/truffle/api/vm/PolyglotEngine.html) to [PolyglotRuntime](http://www.graalvm.org/truffle/javadoc/com/oracle/truffle/api/vm/PolyglotRuntime.html).
* [TruffleLanguage](http://www.graalvm.org/truffle/javadoc/com/oracle/truffle/api/TruffleLanguage.html) now requires a public default constructor instead of a singleton field named INSTANCE.
* [TruffleLanguage](http://www.graalvm.org/truffle/javadoc/com/oracle/truffle/api/TruffleLanguage.html) now requires a public no argument constructor instead of a singleton field named INSTANCE.
* The [TruffleLanguage](http://www.graalvm.org/truffle/javadoc/com/oracle/truffle/api/TruffleLanguage.html) instance can now be used to share code and assumptions between engine instances. See the TruffleLanguage javadoc for details.
* Added a new constructor to [RootNode](http://www.graalvm.org/truffle/javadoc/com/oracle/truffle/api/nodes/RootNode.html) with a [TruffleLanguage](http://www.graalvm.org/truffle/javadoc/com/oracle/truffle/api/TruffleLanguage.html) instance as argument. The current constructor was deprecated.  
* Added [RootNode.getLanguage(Class)](http://www.graalvm.org/truffle/javadoc/com/oracle/truffle/api/nodes/RootNode.html) to access the current language implementation instance.
* Added [RootNode.getLanguageInfo](http://www.graalvm.org/truffle/javadoc/com/oracle/truffle/api/nodes/RootNode.html) to access public information about the associated language.
* Added [TruffleLanguage.ContextReference](http://www.graalvm.org/truffle/javadoc/com/oracle/truffle/api/TruffleLanguage.html) class and [TruffleLanguage.getContextReference](http://www.graalvm.org/truffle/javadoc/com/oracle/truffle/api/TruffleLanguage.html).
* Added [Value.getMetaObject](http://www.graalvm.org/truffle/javadoc/com/oracle/truffle/api/vm/TruffleLanguage.html) and [Value.getSouceLocation](http://www.graalvm.org/truffle/javadoc/com/oracle/truffle/api/vm/TruffleLanguage.html)
* Deprecated [RootNode.getExecutionContext](http://www.graalvm.org/truffle/javadoc/com/oracle/truffle/api/nodes/RootNode.html)
* Deprecated [TruffleLanguage.createFindContextNode](http://www.graalvm.org/truffle/javadoc/com/oracle/truffle/api/TruffleLanguage.html) and [TruffleLanguage.findContext](http://www.graalvm.org/truffle/javadoc/com/oracle/truffle/api/TruffleLanguage.html).
* Deprecated [Node.getLanguage](http://www.graalvm.org/truffle/javadoc/com/oracle/truffle/api/nodes/Node.html).
* Deprecated [MessageResolution.language](http://www.graalvm.org/truffle/javadoc/com/oracle/truffle/api/nodes/Node.html) without replacement. (jackpot rule available)
* Deprecated [ExecutionContext](http://www.graalvm.org/truffle/javadoc/com/oracle/truffle/api/ExecutionContext.html), use RootNode#getCompilerOptions().
* Added [TruffleInstrument.Registration.services()](http://www.graalvm.org/truffle/javadoc/com/oracle/truffle/api/instrumentation/TruffleInstrument.Registration#services) to support declarative registration of services
* Deprecated internal class DSLOptions. Will be removed in the next release.
* Deprecated [Shape.getData()](http://www.graalvm.org/truffle/javadoc/com/oracle/truffle/api/object/Shape.html) and [ObjectType.createShapeData(Shape)](http://www.graalvm.org/truffle/javadoc/com/oracle/truffle/api/object/ObjectType.html) without replacement.
* Added [TruffleRunner](http://www.graalvm.org/truffle/javadoc/com/oracle/truffle/tck/TruffleRunner.html) JUnit runner for unit testing Truffle compilation.

## Version 0.24
1-Mar-2017
* Added possibility to activate/deactivate breakpoints via [DebuggerSession.setBreakpointsActive](http://www.graalvm.org/truffle/javadoc/com/oracle/truffle/api/debug/DebuggerSession.html#setBreakpointsActive-boolean-) and get the active state via [DebuggerSession.isBreakpointsActive](http://www.graalvm.org/truffle/javadoc/com/oracle/truffle/api/debug/DebuggerSession.html#isBreakpointsActive--).
* Deprecated the send methods in [ForeignAccess](http://www.graalvm.org/truffle/javadoc/com/oracle/truffle/api/interop/ForeignAccess.html) and added a a new version that does not require a frame parameter. ([Jackpot](https://bitbucket.org/jlahoda/jackpot30/wiki/Home) rule for automatic migration available)
* Made [@NodeChild](http://www.graalvm.org/truffle/javadoc/com/oracle/truffle/api/dsl/NodeChild.html) and [@NodeField](http://www.graalvm.org/truffle/javadoc/com/oracle/truffle/api/dsl/NodeField.html) annotations repeatable
* Added Truffle Native Function Interface.
* Abstract deprecated methods in [NodeClass](http://www.graalvm.org/truffle/javadoc/com/oracle/truffle/api/nodes/NodeClass.html) have default implementation
* Added [RootNode.cloneUninitialized](http://www.graalvm.org/truffle/javadoc/com/oracle/truffle/api/nodes/RootNode.html) that allows an optimizing runtime to efficiently create uninitialized clones of root nodes on demand.

## Version 0.23
1-Feb-2017
* Incompatible: Removed most of deprecated APIs from the [com.oracle.truffle.api.source package](http://www.graalvm.org/truffle/javadoc/com/oracle/truffle/api/source/package-summary.html).
* Enabled the new flat generated code layout for Truffle DSL as default. To use it just recompile your guest language with latest Truffle annotation processor. The new layout uses a bitset to encode the states of specializations instead of using a node chain for efficiency. The number of specializations per operation is now limited to 127 (with no implicit casts used). All changes in the new layout are expected to be compatible with the old layout. The optimization strategy for implicit casts and fallback handlers changed and might produce different peak performance results.
* Deprecated the frame argument for [IndirectCallNode](http://www.graalvm.org/truffle/javadoc/com/oracle/truffle/api/nodes/IndirectCallNode.html) and [DirectCallNode](http://www.graalvm.org/truffle/javadoc/com/oracle/truffle/api/nodes/DirectCallNode.html). The frame argument is no longer required.
* Deprecated [FrameInstance](http://www.graalvm.org/truffle/javadoc/com/oracle/truffle/api/frame/FrameInstance.html).getFrame(FrameAccess, boolean). Usages need to be replaced by FrameInstance.getFrame(FrameAccess). The slowPath parameter was removed without replacement.
* Deprecated FrameAccess.NONE without replacement.
* [FrameInstance](http://www.graalvm.org/truffle/javadoc/com/oracle/truffle/api/frame/FrameInstance.html).getFrame now throws an AssertionError if a local variable of a frame was written in READ_ONLY frame access mode.

## Version 0.22
13-Jan-2017
* [TruffleLanguage.isVisible](http://www.graalvm.org/truffle/javadoc/com/oracle/truffle/api/TruffleLanguage.html#isVisible-C-java.lang.Object-) allows languages to control printing of values in interactive environments
* [PolyglotEngine](http://www.graalvm.org/truffle/javadoc/com/oracle/truffle/api/vm/PolyglotEngine.html)`.findGlobalSymbols` that returns `Iterable`
* [TruffleLanguage](http://www.graalvm.org/truffle/javadoc/com/oracle/truffle/api/TruffleLanguage.html)`.importSymbols` that returns `Iterable`
* [RootNode.setCallTarget](http://www.graalvm.org/truffle/javadoc/com/oracle/truffle/api/nodes/RootNode.html#setCallTarget-com.oracle.truffle.api.RootCallTarget-) is deprecated
* Generic parsing method [TruffleLanguage](http://www.graalvm.org/truffle/javadoc/com/oracle/truffle/api/TruffleLanguage.html).`parse(`[ParsingRequest](http://www.graalvm.org/truffle/javadoc/com/oracle/truffle/api/TruffleLanguage.ParsingRequest.html) `)` replaces now deprecated multi-argument `parse` method.
* Added [TruffleLanguage.findMetaObject](http://www.graalvm.org/truffle/javadoc/com/oracle/truffle/api/TruffleLanguage.html#findMetaObject-C-java.lang.Object-) and [DebugValue.getMetaObject](http://www.graalvm.org/truffle/javadoc/com/oracle/truffle/api/debug/DebugValue.html#getMetaObject--) to retrieve a meta-object of a value.
* Added [TruffleLanguage.findSourceLocation](http://www.graalvm.org/truffle/javadoc/com/oracle/truffle/api/TruffleLanguage.html#findSourceLocation-C-java.lang.Object-) and [DebugValue.getSourceLocation](http://www.graalvm.org/truffle/javadoc/com/oracle/truffle/api/debug/DebugValue.html#getSourceLocation--) to retrieve a source section where a value is declared.
* Added [TruffleLanguage.Registration.interactive()](http://www.graalvm.org/truffle/javadoc/com/oracle/truffle/api/TruffleLanguage.Registration.html#interactive--) and [PolyglotEngine.Language.isInteractive()](http://www.graalvm.org/truffle/javadoc/com/oracle/truffle/api/vm/PolyglotEngine.Language.html#isInteractive--) to inform about language interactive capability
* Deprecated the @[Specialization](http://www.graalvm.org/truffle/javadoc/com/oracle/truffle/api/dsl/Specialization.html) contains attribute and renamed it to replaces.
* Deprecated @[ShortCircuit](http://www.graalvm.org/truffle/javadoc/com/oracle/truffle/api/dsl/ShortCircuit.html) DSL annotation without replacement. It is recommended to implement short circuit nodes manually without using the DSL.
* Added Truffle DSL [introspection API](http://www.graalvm.org/truffle/javadoc/com/oracle/truffle/api/dsl/Introspection.html) that provides runtime information for specialization activation and cached data.

## Version 0.21
6-Dec-2016
* Added [Source.isInteractive()](http://www.graalvm.org/truffle/javadoc/com/oracle/truffle/api/source/Source.html#isInteractive--) to inform languages of a possibility to use polyglot engine streams during execution.
* Unavailable [SourceSection](http://www.graalvm.org/truffle/javadoc/com/oracle/truffle/api/source/SourceSection.html)s created by different calls to createUnavailableSection() are no longer equals(). This means builtins can share a single Source and call createUnavailableSection() for each builtin to be considered different in instrumentation.

## Version 0.20
23-Nov-2016
* Deprecated [Node.getAtomicLock()](http://www.graalvm.org/truffle/javadoc/com/oracle/truffle/api/nodes/Node.html#getAtomicLock--) and replaced it with Node.getLock() which returns a Lock.
* Switching the source and target levels to 1.8
* Significant improvements in Java/Truffle interop

## Version 0.19
27-Oct-2016
* New helper methods in [JavaInterop](http://www.graalvm.org/truffle/javadoc/com/oracle/truffle/api/interop/java/JavaInterop.html): `isArray`, `isBoxed`, `isNull`, `isPrimitive`, `unbox`, `asTruffleValue`.
* Relaxed the restrictions for calling methods on [SuspendedEvent](http://www.graalvm.org/truffle/javadoc/com/oracle/truffle/api/debug/SuspendedEvent.html) and [DebugStackFrame](http://www.graalvm.org/truffle/javadoc/com/oracle/truffle/api/debug/DebugStackFrame.html) from other threads than the execution thread. Please see the javadoc of the individual methods for details.

## Version 0.18
1-Oct-2016
* Added [Instrumenter](http://www.graalvm.org/truffle/javadoc/com/oracle/truffle/api/instrumentation/Instrumenter.html).querySourceSections(SourceSectionFilter) to get a filtered list of loaded instances.
* Added [SourceSectionFilter](http://www.graalvm.org/truffle/javadoc/com/oracle/truffle/api/instrumentation/SourceSectionFilter.html).ANY, which always matches.
* Added [Message.KEYS](http://www.graalvm.org/truffle/javadoc/com/oracle/truffle/api/interop/Message.html#KEYS) to let languages enumerate properties of its objects
* Deprecated [LineLocation](http://www.graalvm.org/truffle/javadoc/com/oracle/truffle/api/source/LineLocation.html), [SourceSection](http://www.graalvm.org/truffle/javadoc/com/oracle/truffle/api/source/SourceSection.html).getLineLocation(), [Source](http://www.graalvm.org/truffle/javadoc/com/oracle/truffle/api/source/Source.html).createLineLocation(int) without replacement.
* Deprecated [SourceSection](http://www.graalvm.org/truffle/javadoc/com/oracle/truffle/api/source/SourceSection.html).getShortDescription(); users can replace uses with their own formatting code.
* Deprecated [SourceSection](http://www.graalvm.org/truffle/javadoc/com/oracle/truffle/api/source/SourceSection.html).createUnavailable(String, String) and replaced it with.
* Added [Source](http://www.graalvm.org/truffle/javadoc/com/oracle/truffle/api/source/Source.html).createUnavailableSection(), [SourceSection](http://www.graalvm.org/truffle/javadoc/com/oracle/truffle/api/source/SourceSection.html).isAvailable() to find out whether a source section is available.
* [SourceSection](http://www.graalvm.org/truffle/javadoc/com/oracle/truffle/api/source/SourceSection.html).createSourceSection(int,int) now only throws IllegalArgumentExceptions if indices that are out of bounds with the source only when assertions (-ea) are enabled.
* Deprecated [Source](http://www.graalvm.org/truffle/javadoc/com/oracle/truffle/api/source/Source.html).createSection(int, int, int, int)

## Version 0.17
1-Sep-2016

#### Removals, Deprecations and Breaking Changes

* This release removes many deprecated APIs and is thus slightly incompatible
  * Remove deprecated instrumentation API package `com.oracle.truffle.api.instrument` and all its classes.
  * Remove deprecated API method [TruffleLanguage](http://www.graalvm.org/truffle/javadoc/com/oracle/truffle/api/TruffleLanguage.html)`.isInstrumentable(Node)`, `TruffleLanguage.getVisualizer()`, `TruffleLanguage.createWrapperNode()`, `TruffleLanguage.Env.instrumenter()`, `RootNode.applyInstrumentation()`
  * Remove deprecated API [Debugger](http://www.graalvm.org/truffle/javadoc/com/oracle/truffle/api/debug/Debugger.html)`.setTagBreakpoint`
  * Remove deprecated API [RootNode](http://www.graalvm.org/truffle/javadoc/com/oracle/truffle/api/nodes/RootNode.html)`.applyInstrumentation`
  * Remove deprecated tagging API in [SourceSection](http://www.graalvm.org/truffle/javadoc/com/oracle/truffle/api/source/SourceSection.html) and [Source](http://www.graalvm.org/truffle/javadoc/com/oracle/truffle/api/source/Source.html).

* [PolyglotEngine](http://www.graalvm.org/truffle/javadoc/com/oracle/truffle/api/vm/PolyglotEngine.html)
`eval` method and few similar ones no longer declare `throws IOException`.
The I/O now only occurs when operating with [Source](http://www.graalvm.org/truffle/javadoc/com/oracle/truffle/api/source/Source.html).
The evaluation of already loaded sources doesn't need to perform any I/O operations and
thus it makes little sense to require callers to handle the `IOException`.
This change is binary compatible, yet it is source *incompatible* change.
You may need to [adjust your sources](https://github.com/graalvm/fastr/commit/09ab156925d24bd28837907cc2ad336679afc7a2)
to compile.
* Deprecate support for the "identifier" associated with each [SourceSection](http://www.graalvm.org/truffle/javadoc/com/oracle/truffle/api/source/SourceSection.html)
* Deprecated `PolyglotEngine.Builder.onEvent(EventConsumer)` and class `EventConsumer`, debugger events are now dispatched using the `DebuggerSession`.
* [@Fallback](http://www.graalvm.org/truffle/javadoc/com/oracle/truffle/api/dsl/Fallback.html) does not support type specialized arguments anymore.

#### Additions

* All debugging APIs are now thread-safe and can be used from other threads.
* Changed the debugging API to a session based model.
  * Added [Debugger](http://www.graalvm.org/truffle/javadoc/com/oracle/truffle/api/debug/Debugger.html)`.find(TruffleLanguage.Env)` to lookup the debugger when inside a guest language implementation.
  * Added [Debugger](http://www.graalvm.org/truffle/javadoc/com/oracle/truffle/api/debug/Debugger.html)`.startSession(SuspendedCallback)` to start a new debugging session using a SuspendedCallback as replacement for `ExecutionEvent.prepareStepInto()`.
  * Added class [DebuggerSession](http://www.graalvm.org/truffle/javadoc/com/oracle/truffle/api/debug/DebuggerSession.html) which represents a debugger session where breakpoints can be installed and the execution can be suspended and resumed.
  * Added [Breakpoint](http://www.graalvm.org/truffle/javadoc/com/oracle/truffle/api/debug/Breakpoint.html)`.newBuilder` methods to create a new breakpoint using the builder pattern based on Source, URI or SourceSections.
  * Added [Breakpoint](http://www.graalvm.org/truffle/javadoc/com/oracle/truffle/api/debug/Breakpoint.html)`.isResolved()` to find out whether the source location of a breakpoint is loaded by the guest language.
  * Added [Breakpoint](http://www.graalvm.org/truffle/javadoc/com/oracle/truffle/api/debug/Breakpoint.html)`.isDisposed()` to find out whether a breakpoint is disposed.
  * Added [SuspendedEvent](http://www.graalvm.org/truffle/javadoc/com/oracle/truffle/api/debug/SuspendedEvent.html)`.getReturnValue()` to get return values of calls during debugging.
  * Added [SuspendedEvent](http://www.graalvm.org/truffle/javadoc/com/oracle/truffle/api/debug/SuspendedEvent.html)`.getBreakpoints()` to return the breakpoints that hit for a suspended event.
  * Added [SuspendedEvent](http://www.graalvm.org/truffle/javadoc/com/oracle/truffle/api/debug/SuspendedEvent.html)`.getStackFrames()` to return all guest language stack frames.
  * Added [SuspendedEvent](http://www.graalvm.org/truffle/javadoc/com/oracle/truffle/api/debug/SuspendedEvent.html)`.getTopStackFrame()` to return the topmost stack frame.
  * Added [SuspendedEvent](http://www.graalvm.org/truffle/javadoc/com/oracle/truffle/api/debug/SuspendedEvent.html)`.getSourceSection()` to return the current guest language execution location
  * Added [SuspendedEvent](http://www.graalvm.org/truffle/javadoc/com/oracle/truffle/api/debug/SuspendedEvent.html)`.getSourceSections()` to return all guest language execution locations of the current method in the AST.
  * Added class [DebugStackFrame](http://www.graalvm.org/truffle/javadoc/com/oracle/truffle/api/debug/DebugStackFrame.html) which represents a guest language stack frame. Allows to get values from the current stack frame, access stack values and evaluate inline expressions.
  * Added class [DebugValue](http://www.graalvm.org/truffle/javadoc/com/oracle/truffle/api/debug/DebugValue.html) which represents a value on a stack frame or the result of an evaluated expression.
  * Added class [DebuggerTester](http://www.graalvm.org/truffle/javadoc/com/oracle/truffle/api/debug/DebuggerTester.html) which represents a utility for testing guest language debugger support more easily.
  * Deprecated [Breakpoint](http://www.graalvm.org/truffle/javadoc/com/oracle/truffle/api/debug/Breakpoint.html)`.getCondition()` and replaced it with [Breakpoint](http://www.graalvm.org/truffle/javadoc/com/oracle/truffle/api/debug/Breakpoint.html)`.getConditionExpression()` to return a String instead of a Source object.
  * Deprecated [Breakpoint](http://www.graalvm.org/truffle/javadoc/com/oracle/truffle/api/debug/Breakpoint.html)`.setCondition(String)` and replaced it with [Breakpoint](http://www.graalvm.org/truffle/javadoc/com/oracle/truffle/api/debug/Breakpoint.html)`.setConditionExpression(String)` to avoid throwing IOException.
  * Deprecated class `ExecutionEvent` and replaced it with [Debugger](http://www.graalvm.org/truffle/javadoc/com/oracle/truffle/api/debug/Debugger.html)`.startSession(SuspendedCallback)`
  * Deprecated [Debugger](http://www.graalvm.org/truffle/javadoc/com/oracle/truffle/api/debug/Debugger.html) methods setLineBreakpoint, getBreakpoints, pause. Replacements are available in the DebuggerSession class
  * Deprecated [Breakpoint](http://www.graalvm.org/truffle/javadoc/com/oracle/truffle/api/debug/Breakpoint.html)`.getState()` to be replaced with [Breakpoint](http://www.graalvm.org/truffle/javadoc/com/oracle/truffle/api/debug/Breakpoint.html)isResolved(), [Breakpoint](http://www.graalvm.org/truffle/javadoc/com/oracle/truffle/api/debug/Breakpoint.html)isDisposed() and [Breakpoint](http://www.graalvm.org/truffle/javadoc/com/oracle/truffle/api/debug/Breakpoint.html)`.isEnabled()`.
  * Deprecated [SuspendedEvent](http://www.graalvm.org/truffle/javadoc/com/oracle/truffle/api/debug/SuspendedEvent.html)`.getNode()` and [SuspendedEvent](http://www.graalvm.org/truffle/javadoc/com/oracle/truffle/api/debug/SuspendedEvent.html).getFrame() without direct replacement.
  * Deprecated [SuspendedEvent](http://www.graalvm.org/truffle/javadoc/com/oracle/truffle/api/debug/SuspendedEvent.html)`.getRecentWarnings()` and replaced it with [SuspendedEvent](http://www.graalvm.org/truffle/javadoc/com/oracle/truffle/api/debug/SuspendedEvent.html).getBreakpointConditionException(Breakpoint)
  * Deprecated [SuspendedEvent](http://www.graalvm.org/truffle/javadoc/com/oracle/truffle/api/debug/SuspendedEvent.html)`.eval` and replaced it with `DebugStackFrame.eval(String)`
  * Deprecated [SuspendedEvent](http://www.graalvm.org/truffle/javadoc/com/oracle/truffle/api/debug/SuspendedEvent.html)`.getStack()` and replaced it with [SuspendedEvent](http://www.graalvm.org/truffle/javadoc/com/oracle/truffle/api/debug/SuspendedEvent.html).getStackFrames()
  * Deprecated [SuspendedEvent](http://www.graalvm.org/truffle/javadoc/com/oracle/truffle/api/debug/SuspendedEvent.html)`.toString(Object, FrameInstance)` and replaced it with `DebugValue.as(String.class)`.

* [TruffleLanguage.createContext](http://www.graalvm.org/truffle/javadoc/com/oracle/truffle/api/TruffleLanguage.html#createContext-com.oracle.truffle.api.TruffleLanguage.Env-)
supports [post initialization callback](http://www.graalvm.org/truffle/javadoc/com/oracle/truffle/api/TruffleLanguage.html#initializeContext-C-)
* Added [SourceSectionFilter.Builder](http://www.graalvm.org/truffle/javadoc/com/oracle/truffle/api/instrumentation/SourceSectionFilter.Builderhtml).`sourceIs(SourcePredicate)` to filter for source sections with a custom source predicate.
* Added [TruffleInstrument.Env](http://www.graalvm.org/truffle/javadoc/com/oracle/truffle/api/instrumentation/TruffleInstrument.Env.html).`isEngineRoot(RootNode)` to find out where the context of the current evaluation ends when looking up the guest language stack trace with `TruffleRuntime.iterateFrames()`.
* Added [TruffleInstrument.Env](http://www.graalvm.org/truffle/javadoc/com/oracle/truffle/api/instrumentation/TruffleInstrument.Env.html).`toString(Node, Object)` to allow string conversions for objects given a Node to identify the guest language.
* Added [EventContext](http://www.graalvm.org/truffle/javadoc/com/oracle/truffle/api/instrumentation/EventContext.html).`lookupExecutionEventNode(EventBinding)` to lookup other execution event nodes using the binding at a source location.
* Added [Node.getAtomicLock()](http://www.graalvm.org/truffle/javadoc/com/oracle/truffle/api/nodes/Node.html#getAtomicLock--) to allow atomic updates that avoid creating a closure.

## Version 0.16
* [Layout](http://www.graalvm.org/truffle/javadoc/com/oracle/truffle/api/object/dsl/Layout.html)
  now accepts an alternative way to construct an object with the `build` method instead of `create`.
* [TruffleTCK](http://www.graalvm.org/truffle/javadoc/com/oracle/truffle/tck/TruffleTCK.html) tests simple operation on foreign objects. For example, a simple WRITE access, a HAS_SIZE access, or an IS_NULL access. It also tests the message resolution of Truffle language objects, which enables using them in other languages.

## Version 0.15
1-Jul-2016
* [Source](http://www.graalvm.org/truffle/javadoc/com/oracle/truffle/api/source/Source.html) shall be
constructed via its `newBuilder` methods. The other ways to construct or modify
source objects are now deprecated.
* [RootNode.getName](http://www.graalvm.org/truffle/javadoc/com/oracle/truffle/api/nodes/RootNode.html#getName--)
to provide name of a method or function it represents.
* Instruments are now [loaded eagerly](https://github.com/graalvm/graal/commit/81018616abb0d4ae68e98b7fcd6fda7c8d0393a2) -
which has been reported as an observable behavioral change.
* The [Instrumenter](http://www.graalvm.org/truffle/javadoc/com/oracle/truffle/api/instrumentation/Instrumenter.html)
now allows one to observe when sources and source sections are being loaded via
[attaching a listener](http://www.graalvm.org/truffle/javadoc/com/oracle/truffle/api/instrumentation/Instrumenter.html#attachLoadSourceListener-com.oracle.truffle.api.instrumentation.SourceSectionFilter-T-boolean-).
* Control the way loops are exploded with a new [LoopExplosionKind](http://www.graalvm.org/truffle/javadoc/com/oracle/truffle/api/nodes/ExplodeLoop.LoopExplosionKind.html)
enum.
* [SuspendedEvent](http://www.graalvm.org/truffle/javadoc/com/oracle/truffle/api/debug/SuspendedEvent.html#toString-java.lang.Object-com.oracle.truffle.api.frame.FrameInstance-)
provides a way to convert any value on stack to its string representation.
* [TruffleTCK](http://www.graalvm.org/truffle/javadoc/com/oracle/truffle/tck/TruffleTCK.html) checks
whether languages properly support being interrupted after a time out
* Language implementations are encouraged to mark their internal sources as
[internal](http://www.graalvm.org/truffle/javadoc/com/oracle/truffle/api/source/Source.html#isInternal--)

## Version 0.14
2-Jun-2016
* [Source](http://www.graalvm.org/truffle/javadoc/com/oracle/truffle/api/source/Source.html) has been
rewritten to be more immutable. Once (part of) content of a source is loaded, it cannot be
changed.
* Methods `fromNamedAppendableText`, `fromNamedText` and `setFileCaching` of
`Source` has been deprecated as useless or not well defined
* New method `Source`.[getURI()](http://www.graalvm.org/truffle/javadoc/com/oracle/truffle/api/source/Source.html#getURI--)
has been introduced and should be used as a persistent identification of `Source` rather than
existing `getName()` & co. methods. Debugger is using the `URI` to
[attach breakpoints](http://www.graalvm.org/truffle/javadoc/com/oracle/truffle/api/debug/Debugger.html#setLineBreakpoint-int-java.net.URI-int-boolean-)
to not yet loaded sources
* Debugger introduces new [halt tag](http://www.graalvm.org/truffle/javadoc/com/oracle/truffle/api/debug/DebuggerTags.AlwaysHalt.html) to
make it easier to simulate concepts like JavaScript's `debugger` statement
* Debugger can be paused via the Debugger.[pause](http://www.graalvm.org/truffle/javadoc/com/oracle/truffle/api/debug/Debugger.html#pause--)
method
* [@CompilationFinal](http://www.graalvm.org/truffle/javadoc/com/oracle/truffle/api/CompilerDirectives.CompilationFinal.html)
annotation can now specify whether the finality applies to array elements as well
* [TruffleTCK](http://www.graalvm.org/truffle/javadoc/com/oracle/truffle/tck/TruffleTCK.html) has been
enhanced to test behavior of languages with respect to foreign array objects


## Version 0.13
22-Apr-2016
* `AcceptMessage` has been deprecated, replaced by
[MessageResolution](http://www.graalvm.org/truffle/javadoc/com/oracle/truffle/api/interop/MessageResolution.html) &
[co](http://www.graalvm.org/truffle/javadoc/com/oracle/truffle/api/interop/Resolve.html). annotations.
Now all message-oriented annotations need to be placed in a single source file.
That simplifies readability as well as improves incremental compilation in certain systems.
* Deprecated `Node.assignSourceSection` removed. This reduces the amount of memory
occupied by [Node](http://www.graalvm.org/truffle/javadoc/com/oracle/truffle/api/nodes/Node.html)
instance.
* `PolyglotEngine.Value.execute` is now as fast as direct `CallTarget.call`.
Using the [PolyglotEngine](http://www.graalvm.org/truffle/javadoc/com/oracle/truffle/api/vm/PolyglotEngine.html)
abstraction now comes with no overhead. Just [JPDA debuggers](http://wiki.apidesign.org/wiki/Truffle#Debugging_from_NetBeans)
need to
[turn debugging on](http://www.graalvm.org/truffle/javadoc/com/oracle/truffle/api/debug/Debugger.html#find-com.oracle.truffle.api.vm.PolyglotEngine-)
explicitly.
* Sharing of efficient code/AST between multiple instances of
[PolyglotEngine](http://www.graalvm.org/truffle/javadoc/com/oracle/truffle/api/vm/PolyglotEngine.html)
is possible. Using more than one `PolyglotEngine` resulted in code de-opt previously.
That isn't the case anymore. Future version of the API will provide explicit control
over the set of engines that share the code.
* Simple language JAR no longer contains test classes. There is a separate simple language tests distribution.

## Version 0.12
* The Instrumentation Framework has been revised and has new APIs that are integrated into the PolyglotEngine.
* Instrumentation support required of language implementations is specified as abstract methods on TruffleLanguage.
* Clients access instrumentation services via an instance of Instrumenter, provided by the Polyglot framework.
* `TruffleRuntime#iterateFrames` now starts at the current frame.

## Version 0.11
28-Jan-2016
* Improved interop API
* PolyglotEngine.Builder.getConfig
* TruffleLanguage.Env.isMimeTypeSupported

## Version 0.10
18-Dec-2015
* Profile API classes moved into its own com.oracle.truffle.api.profiles package

## Version 0.9
21-Oct-2015
* Debugger API

## Version 0.8
17-Jul-2015, [Repository Revision](http://lafo.ssw.uni-linz.ac.at/hg/truffle/shortlog/graal-0.8)
* The Truffle repository no longer contains Graal
* PolyglotEngine is an entry point for creating, building and running multi language Truffle systems
* Implement TruffleLanguage and use @Registration to register your language into the Truffle polyglot system
* Include Truffle TCK (test compatibility kit) into your test cases to verify your language implementation is compliant enough
* Interoperability API polished
* Cleanup of Source related API

## Version 0.7
29-Apr-2015, [Repository Revision](http://hg.openjdk.java.net/graal/graal/shortlog/graal-0.7)
* New, faster partial evaluation (no more TruffleCache).
* If a method is annotated with @ExplodeLoop and contains a loop that can not be exploded, partial evaluation will fail.
* Truffle background compilation is now multi-threaded.
* Experimental merge=true flag for @ExplodeLoop allows building bytecode-based interpreters (see BytecodeInterpreterPartialEvaluationTest).
* Added Node#deepCopy as primary method to copy ASTs.
* Disable inlining across Truffle boundary by default. New option TruffleInlineAcrossTruffleBoundary default false.
* Node.replace(Node) now guards against non-assignable replacement, and Node.isReplacementSafe(Node) checks in advance.
* Instrumentation:  AST "probing" is now safe and implemented by Node.probe(); language implementors need only implement Node.isInstrumentable() and Node.createWrapperNode().
* Instrumentation:  A new framework defines a category of  simple "instrumentation tools" that can be created, configured, and installed, after which they autonomously collect execution data of some kind.
* Instrumentation:  A new example "instrumentation tool" is a language-agnostic collector of code coverage information (CoverageTracker); there are two other examples.
* Removed unsafe compiler directives; use `sun.misc.Unsafe` instead.
* Removed `Node#onAdopt()`.
* Implemented a new generated code layout that reduces the code size.
* Changed all methods enclosed in a @TypeSystem must now be static.
* Changed all methods enclosed in generated type system classes are now static.
* Deprecated the type system constant used in the generated type system classes.
* Changed NodeFactory implementations are no longer generated by default. Use {Node}Gen#create instead of {Node}Factory#create to create new instances of nodes.
* Added @GenerateNodeFactory to generate NodeFactory implementations for this node and its subclasses.
* Deprecated @NodeAssumptions for removal in the next release.
* Deprecated experimental @Implies for removal in the next release.
* Added new package c.o.t.api.dsl.examples to the c.o.t.api.dsl project containing documented and debug-able Truffle-DSL use cases.
* Changed "typed execute methods" are no longer required for use as specialization return type or parameter. It is now sufficient to declare them in the @TypeSystem.
* Added @Cached annotation to express specialization local state.
* Added Specialization#limit to declare a limit expression for the maximum number of specialization instantiations.
* Changed syntax and semantics of Specialization#assumptions and Specialization#guards. They now use a Java like expression syntax.
* Changed guard expressions that do not bind any dynamic parameter are invoked just once per specialization instantiation. They are now asserted to be true on the fast path.
* Renamed @ImportGuards to @ImportStatic.
* Changed declaring a @TypeSystemReference for a node that contains specializations is not mandatory anymore.
* Changed types used in specializations are not restricted on types declared in the type system anymore.
* Changed nodes that declare all execute methods with the same number of evaluated arguments as specialization arguments do not require @NodeChild annotations anymore.
* Changed types used in checks and casts are not mandatory to be declared in the type system.

## Version 0.6
19-Dec-2014, [Repository Revision](http://hg.openjdk.java.net/graal/graal/shortlog/graal-0.6)
* Instrumentation: add Instrumentable API for language implementors, with most details automated (see package `com.oracle.truffle.api.instrument`).
* The BranchProfile constructor is now private. Use BranchProfile#create() instead.
* Renamed @CompilerDirectives.SlowPath to @CompilerDirectives.TruffleBoundary
* Renamed RootNode#isSplittable to RootNode#isCloningAllowed
* Removed RootNode#split. Cloning ASTs for splitting is now an implementation detail of the Truffle runtime implementation.
* Renamed DirectCallNode#isSplittable to DirectCallNode#isCallTargetCloningAllowed
* Renamed DirectCallNode#split to DirectCallNode#cloneCallTarget
* Renamed DirectCallNode#isSplit to DirectCallNode#isCallTargetCloned
* Added PrimitiveValueProfile.
* Added -G:TruffleTimeThreshold=5000 option to defer compilation for call targets
* Added RootNode#getExecutionContext to identify nodes with languages
* Removed `FrameTypeConversion` interface and changed the corresponding `FrameDescriptor` constructor to have a default value parameter instead.
* Removed `CompilerDirectives.unsafeFrameCast` (equivalent to a `(MaterializedFrame)` cast).
* Added `TruffleRuntime#getCapability` API method.
* Added `NodeInterface` and allowed child field to be declared with interfaces that extend it.
* Added `CompilerOptions` and allowed it to be set for `ExecutionContext` and `RootNode`.
* Added experimental object API (see new project `com.oracle.truffle.api.object`).

## Version 0.5
23-Sep-2014, [Repository Revision](http://hg.openjdk.java.net/graal/graal/shortlog/graal-0.5)
* Added `TruffleRuntime#getCallTargets()` to get all call targets that were created and are still referenced.
* Added `NeverValidAssumption` to complement `AlwaysValidAssumption`.
* Fixed a bug in `AssumedValue` that may not invalidate correctly.
* New option, `-G:+/-TruffleCompilationExceptionsAreThrown`, that will throw an `OptimizationFailedException` for compiler errors.

## Version 0.4
19-Aug-2014, [Repository Revision](http://hg.openjdk.java.net/graal/graal/shortlog/graal-0.4)
### Truffle
* Change API for stack walking to a visitor: `TruffleRuntime#iterateFrames` replaces `TruffleRuntime#getStackTrace`
* New flag `-G:+TraceTruffleCompilationCallTree` to print the tree of inlined calls before compilation.
* `truffle.jar`: strip out build-time only dependency into a separated JAR file (`truffle-dsl-processor.jar`)
* New flag `-G:+TraceTruffleCompilationAST` to print the AST before compilation.
* New experimental `TypedObject` interface added.
* Added `isVisited` method for `BranchProfile`.
* Added new `ConditionProfile`, `BinaryConditionProfile` and `CountingConditionProfile` utility classes to profile if conditions.

## Version 0.3
9-May-2014, [Repository Revision](http://hg.openjdk.java.net/graal/graal/shortlog/graal-0.3)
* The method `CallTarget#call` takes now a variable number of Object arguments.
* Support for collecting stack traces and for accessing the current frame in slow paths (see `TruffleRuntime#getStackTrace`).
* Renamed `CallNode` to `DirectCallNode`.
* Renamed `TruffleRuntime#createCallNode` to `TruffleRuntime#createDirectCallNode`.
* Added `IndirectCallNode` for calls with a changing `CallTarget`.
* Added `TruffleRuntime#createIndirectCallNode` to create an `IndirectCallNode`.
* `DirectCallNode#inline` was renamed to `DirectCallNode#forceInlining()`.
* Removed deprecated `Node#adoptChild`.

## Version 0.2
25-Mar-2014, [Repository Revision](http://hg.openjdk.java.net/graal/graal/shortlog/graal-0.2)
* New API `TruffleRuntime#createCallNode` to create call nodes and to give the runtime system control over its implementation.
* New API `RootNode#getCachedCallNodes` to get a weak set of `CallNode`s that have registered to call the `RootNode`.
* New API to split the AST of a call-site context sensitively. `CallNode#split`, `CallNode#isSplittable`, `CallNode#getSplitCallTarget`, `CallNode#getCurrentCallTarget`, `RootNode#isSplittable`, `RootNode#split`.
* New API to inline a call-site into the call-graph. `CallNode#isInlinable`, `CallNode#inline`, `CallNode#isInlined`.
* New API for the runtime environment to register `CallTarget`s as caller to the `RootNode`. `CallNode#registerCallTarget`.
* Improved API for counting nodes in Truffle ASTs. `NodeUtil#countNodes` can be used with a `NodeFilter`.
* New API to declare the cost of a Node for use in runtime environment specific heuristics. See `NodeCost`, `Node#getCost` and `NodeInfo#cost`.
* Changed `Node#replace` reason parameter type to `CharSequence` (to enable lazy string building)
* New `Node#insert` method for inserting new nodes into the tree (formerly `adoptChild`)
* New `Node#adoptChildren` helper method that adopts all (direct and indirect) children of a node
* New API `Node#atomic` for atomic tree operations
* Made `Node#replace` thread-safe


## Version 0.1
5-Feb-2014, [Repository Revision](http://hg.openjdk.java.net/graal/graal/shortlog/graal-0.1)
* Initial version of a multi-language framework on top of Graal.<|MERGE_RESOLUTION|>--- conflicted
+++ resolved
@@ -64,12 +64,9 @@
 * GR-71088 Added `CompilerDirectives.EarlyEscapeAnalysis` annotation that runs partial escape analysis early before partial evaluation enabling partial-evaluation-constant scalar replacements.
 * GR-71402: Added `InteropLibrary#isHostObject` and `InteropLibrary#asHostObject` for accessing the Java host-object representation of a Truffle guest object. Deprecated `Env#isHostObject`, `Env#isHostException`, `Env#isHostFunction`, `Env#isHostSymbol`, `Env#asHostObject`, and `Env#asHostException` in favor of the new InteropLibrary messages.
 * GR-71402: Added `InteropLibrary#hasStaticScope` and `InteropLibrary#getStaticScope` returning the static scope representing static or class-level members associated with the given meta object.
-<<<<<<< HEAD
 * GR-72022 `AtomicLongFieldUpdater`, `AtomicIntegerFieldUpdater` and `AtomicReferenceFieldUpdater` can now be used on partially evaluated code paths when the updater is a PE constant and the compiler can prove receiver and value correctness during partial evaluation, otherwise compilation permanently bails out.
-=======
 * GR-44829: Added `TruffleString.CodePointAtIndexUTF32Node` for better interpreter performance of UTF-32 strings.
 * GR-44829: `TruffleString` nodes no longer profile the `expectedEncoding` parameter for interpreter performance reasons. Languages with non-constant string encodings should profile the encoding before passing it to `TruffleString` nodes.
->>>>>>> 140ca8b4
 
 * GR-61161: Bytecode DSL: Added support for basic instruction rewriting. At bytecode build time, the builder can perform peephole optimization to remove redundant loads. This new optimization can be configured using `@GenerateBytecode(enableInstructionRewriting=true|false)`.
 
