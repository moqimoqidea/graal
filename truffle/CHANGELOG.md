--- conflicted
+++ resolved
@@ -5,12 +5,9 @@
 ## Version 26.0
 * GR-65048: Introduced `InternalResource.OS.UNSUPPORTED` and `InternalResource.CPUArchitecture.UNSUPPORTED` to represent unsupported platforms. Execution on unsupported platforms must be explicitly enabled using the system property `-Dpolyglot.engine.allowUnsupportedPlatform=true`. If this property is not set, calls to `OS.getCurrent()` or `CPUArchitecture.getCurrent()` will throw an `IllegalStateException` when running on an unsupported platform. `InternalResource` implementations should handle the unsupported platform and describe possible steps in the error message on how to proceed.
 * GR-66839: Deprecate `Location#isFinal()` as it always returns false.
-<<<<<<< HEAD
 * GR-67702: Specialization DSL: For nodes annotated with `@GenerateInline`, inlining warnings emitted for `@Cached SomeNode helper` expressions are now suppressed if the helper node class is explicitly annotated with `@GenerateInline(false)`, or is not a DSL node. This avoids unnecessary warnings if inlining for a node was explicitly disabled, and makes it possible to remove `@Cached(inline = false)` in most cases.
 * GR-68165: `DynamicObjectLibrary#setDynamicType` transitions are now weak, like `DynamicObjectLibrary#putConstant` transitions.
-=======
 * GR-67821: `TruffleLanguage.Env#createSystemThread` is now allowed to be be called from a system thread now without an explicitly entered context.
->>>>>>> 596ff7f7
 
 ## Version 25.0
 * GR-31495 Added ability to specify language and instrument specific options using `Source.Builder.option(String, String)`. Languages may describe available source options by implementing `TruffleLanguage.getSourceOptionDescriptors()` and `TruffleInstrument.getSourceOptionDescriptors()` respectively.
