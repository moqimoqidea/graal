--- conflicted
+++ resolved
@@ -23,12 +23,9 @@
 * GR-8251: Pending steps are no longer removed when no debugging action is prepared on a `SuspendedEvent`. In practice, this means that the lifecycle of steps is now independent of breakpoint hits.
 * GR-8251: `DebuggerSession.resumeThread(Thread)` no longer cancels ongoing step operations. Stepping is now independent of other debugger actions to enhance flexibility.
 * GR-61293: Bytecode DSL: Specialization state is now inlined into the bytecode array, which reduces memory footprint and interpreter execution time.
-<<<<<<< HEAD
 * GR-69649: Bytecode DSL now encodes primitive constant operands directly in the bytecode, reducing memory indirections in the interpreter. This optimization is enabled by default; you can configure it with `@GenerateBytecode(inlinePrimitiveConstants = true)`.
-=======
 * GR-68993: Added `HostCompilerDirectives.markThreadedSwitch(int)` to mark a switch statement within a loop as a candidate for threaded switch optimization.
 * GR-68993: Bytecode DSL: All bytecode interpreters are now using the threaded switch optimization by default. This new optimization can be configured using `@GenerateBytecode(enableThreadedSwitch=true|false)`.
->>>>>>> 1949dde2
 
 ## Version 25.0
 * GR-31495 Added ability to specify language and instrument specific options using `Source.Builder.option(String, String)`. Languages may describe available source options by implementing `TruffleLanguage.getSourceOptionDescriptors()` and `TruffleInstrument.getSourceOptionDescriptors()` respectively.
