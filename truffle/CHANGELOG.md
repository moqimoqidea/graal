--- conflicted
+++ resolved
@@ -24,11 +24,9 @@
     * See the [HostOptimization.md](https://github.com/oracle/graal/blob/master/truffle/docs/HostCompilation.md) for further details.
 * GR-38387 Deterministic and declaration order of `InteropLibrary.getMembers()` is now required.
 * GR-38110 Added option to use `long` values as offsets for accessing memory through `ByteArraySupport`.
-<<<<<<< HEAD
 * GR-39029 Fixed issue in `InteropLibrary` that required `asDate` to be implemented whenever `isTime` is exported; correct dependency is on `isDate`.
 * GR-38387 Updated the `InteropLibrary.getMembers()` message regarding ordering and determinism. 
 * GR-38945 Truffle IGV dumping with log level 5 (e.g. `-Dgraal.Dump=Truffle:5`) now dumps the graph after each method that was fully partially evaluated. This enables debugging of problems only visible during partial evaluation.
-=======
 * GR-34894 Removed deprecated `DynamicObject` APIs:
     * `Shape`: `getKeyList(Pred)`, `getPropertyList(Pred)`, `Pred`, `getObjectType`, `getId`, `isRelated`, `createSeparateShape`, `append`, `reservePrimitiveExtensionArray`, `hasTransitionWithKey`
     * `DynamicObject`: all deprecated constructors and methods (`get`, `set`, `contains`, `define`, `delete`, `size`, `isEmpty`, `setShapeAndGrow`, `setShapeAndResize`, `updateShape`, `copy`)
@@ -46,7 +44,6 @@
     * `DynamicObjectFactory`, `LocationModifier`, `LocationFactory`, `LayoutFactory`
     * `IncompatibleLocationException`, `FinalLocationException`
 * GR-34894 Introduced `Location.isPrimitive()`, `Location.getConstantValue()`, and `Shape.makePropertyGetter(Object)`.
->>>>>>> c14c3e58
 
 ## Version 22.1.0
 
