#
# ----------------------------------------------------------------------------------------------------
#
# Copyright (c) 2018, 2018, Oracle and/or its affiliates. All rights reserved.
# DO NOT ALTER OR REMOVE COPYRIGHT NOTICES OR THIS FILE HEADER.
#
# This code is free software; you can redistribute it and/or modify it
# under the terms of the GNU General Public License version 2 only, as
# published by the Free Software Foundation.  Oracle designates this
# particular file as subject to the "Classpath" exception as provided
# by Oracle in the LICENSE file that accompanied this code.
#
# This code is distributed in the hope that it will be useful, but WITHOUT
# ANY WARRANTY; without even the implied warranty of MERCHANTABILITY or
# FITNESS FOR A PARTICULAR PURPOSE.  See the GNU General Public License
# version 2 for more details (a copy is included in the LICENSE file that
# accompanied this code).
#
# You should have received a copy of the GNU General Public License version
# 2 along with this work; if not, write to the Free Software Foundation,
# Inc., 51 Franklin St, Fifth Floor, Boston, MA 02110-1301 USA.
#
# Please contact Oracle, 500 Oracle Parkway, Redwood Shores, CA 94065 USA
# or visit www.oracle.com if you need additional information or have any
# questions.
#
# ----------------------------------------------------------------------------------------------------
import os
import re
from os.path import dirname, join
from traceback import print_tb
import inspect
import subprocess

import mx
import mx_benchmark
import mx_sdk_vm
import mx_sdk_vm_impl

_suite = mx.suite('vm')
_native_image_vm_registry = mx_benchmark.VmRegistry('NativeImage', 'ni-vm')
_gu_vm_registry = mx_benchmark.VmRegistry('GraalUpdater', 'gu-vm')
_polybench_vm_registry = mx_benchmark.VmRegistry('PolyBench', 'polybench-vm')
_polybench_modes = [
    ('standard', ['--mode=standard']),
    ('interpreter', ['--mode=interpreter']),
]

class GraalVm(mx_benchmark.OutputCapturingJavaVm):
    def __init__(self, name, config_name, extra_java_args, extra_launcher_args):
        """
        :type name: str
        :type config_name: str
        :type extra_java_args: list[str] | None
        :type extra_launcher_args: list[str] | None
        """
        super(GraalVm, self).__init__()
        self._name = name
        self._config_name = config_name
        self.extra_java_args = extra_java_args or []
        self.extra_launcher_args = extra_launcher_args or []
        self.debug_args = mx.java_debug_args() if config_name == "jvm" else []

    def name(self):
        return self._name

    def config_name(self):
        return self._config_name

    def post_process_command_line_args(self, args):
        return self.extra_java_args + self.debug_args + args

    def post_process_launcher_command_line_args(self, args):
        return self.extra_launcher_args + \
               ['--vm.' + x[1:] if x.startswith('-X') else x for x in self.debug_args] + \
               args

    def home(self):
        return mx_sdk_vm_impl.graalvm_home(fatalIfMissing=True)

    def generate_java_command(self, args):
        return [os.path.join(self.home(), 'bin', 'java')] + args

    def run_java(self, args, out=None, err=None, cwd=None, nonZeroIsFatal=False):
        """Run 'java' workloads."""
        self.extract_vm_info(args)
        cmd = self.generate_java_command(args)
        cmd = mx.apply_command_mapper_hooks(cmd, self.command_mapper_hooks)
        return mx.run(cmd, out=out, err=err, cwd=cwd, nonZeroIsFatal=nonZeroIsFatal)

    def run_lang(self, cmd, args, cwd):
        """Deprecated. Call 'run_launcher' instead."""
        mx.log_deprecation("'run_lang' is deprecated. Use 'run_launcher' instead.")
        return self.run_launcher(cmd, args, cwd)

    def run_launcher(self, cmd, args, cwd):
        """Run the 'cmd' command in the 'bin' directory."""
        args = self.post_process_launcher_command_line_args(args)
        self.extract_vm_info(args)
        mx.log("Running '{}' on '{}' with args: '{}'".format(cmd, self.name(), " ".join(args)))
        out = mx.TeeOutputCapture(mx.OutputCapture())
        command = [os.path.join(self.home(), 'bin', cmd)] + args
        command = mx.apply_command_mapper_hooks(command, self.command_mapper_hooks)
        code = mx.run(command, out=out, err=out, cwd=cwd, nonZeroIsFatal=False)
        out = out.underlying.data
        dims = self.dimensions(cwd, args, code, out)
        return code, out, dims


class NativeImageVM(GraalVm):
    """
    This is a VM that should be used for running all Native Image benchmarks. This VM should support all the benchmarks
    that a regular Java VM supports as it:
       1) Runs a benchmark with the Native Image Agent.
       2) Builds an image based on the configuration collected by the agent.
       3) Runs the image of the benchmark with supported VM arguments and with run-time arguments.
    """

    class BenchmarkConfig:
        def __init__(self, vm, bm_suite, args):
            self.bmSuite = bm_suite
            self.benchmark_suite_name = bm_suite.benchSuiteName(args) if len(inspect.getargspec(bm_suite.benchSuiteName).args) > 1 else bm_suite.benchSuiteName() # pylint: disable=deprecated-method
            self.benchmark_name = bm_suite.benchmarkName()
            self.extra_image_build_arguments = bm_suite.extra_image_build_argument(self.benchmark_name, args)
            self.extra_run_args = bm_suite.extra_run_arg(self.benchmark_name, args)
            self.extra_agent_run_args = bm_suite.extra_agent_run_arg(self.benchmark_name, args)
            self.extra_profile_run_args = bm_suite.extra_profile_run_arg(self.benchmark_name, args)
            self.extra_agent_profile_run_args = bm_suite.extra_agent_profile_run_arg(self.benchmark_name, args)
            self.benchmark_output_dir = bm_suite.benchmark_output_dir(self.benchmark_name, args)
            self.pgo_iteration_num = None
            self.params = ['extra-image-build-argument', 'extra-run-arg', 'extra-agent-run-arg', 'extra-profile-run-arg',
                           'extra-agent-profile-run-arg', 'benchmark-output-dir', 'stages', 'skip-agent-assertions']
<<<<<<< HEAD
            self.stages = {'agent', 'instrument-image', 'instrument-run', 'image', 'run'}
            self.last_stage = 'run'
            self.skip_agent_assertions = False

        def parse(self, args):
            def add_to_list(arg, name, arg_list):
                if arg.startswith(name + '='):
                    arg_list += arg[len(name) + 1:].split(' ')
                    return True
                else:
                    return False

            before_main_args, executable, image_run_args = NativeImageVM._split_vm_arguments(args)
            benchmark_run_args = []
            benchmark_config_prefix = '-Dnative-image.benchmark.'

            for arg in before_main_args:
                if arg.startswith(benchmark_config_prefix):
                    trimmed_arg = arg[len(benchmark_config_prefix):]
                    found = add_to_list(trimmed_arg, self.params[0], self.extra_image_build_arguments)
                    found |= add_to_list(trimmed_arg, self.params[1], self.extra_run_args)
                    found |= add_to_list(trimmed_arg, self.params[2], self.extra_agent_run_args)
                    found |= add_to_list(trimmed_arg, self.params[3], self.extra_profile_run_args)
                    found |= add_to_list(trimmed_arg, self.params[4], self.extra_agent_profile_run_args)
                    if trimmed_arg.startswith(self.params[5] + '='):
                        self.benchmark_output_dir = trimmed_arg[len(self.params[5] + '='):]
                        found = True
                    if trimmed_arg.startswith(self.params[6] + '='):
                        stages_list = trimmed_arg[len(self.params[6] + '='):].split(',')
                        self.stages = set(stages_list)
                        self.last_stage = stages_list.pop()
                        found = True

                    if trimmed_arg.startswith(self.params[7] + '='):
                        self.skip_agent_assertions = trimmed_arg[len(self.params[7] + '='):] == 'true'
                        found = True

                    # not for end-users
                    if trimmed_arg.startswith('benchmark-name='):
                        self.benchmark_name = trimmed_arg[len('benchmark-name='):]
                        found = True
                    if trimmed_arg.startswith('benchmark-suite-name='):
                        self.benchmark_suite_name = trimmed_arg[len('benchmark-suite-name='):]
                        found = True
                    if not found:
                        mx.abort("Invalid benchmark argument: " + arg)
                else:
                    benchmark_run_args += [arg]

            return benchmark_run_args + executable + image_run_args

    def __init__(self, name, config_name, extra_java_args, extra_launcher_args, pgo_aot_inline, pgo_instrumented_iterations, pgo_inline_explored, hotspot_pgo, is_gate, is_llvm=False, pgo_context_sensitive=True):
=======
            self.profile_file_extension = '.iprof'
            self.stages = bm_suite.stages(args)
            self.last_stage = self.stages[-1]
            self.skip_agent_assertions = bm_suite.skip_agent_assertions(self.benchmark_name, args)
            self.root_dir = self.benchmark_output_dir if self.benchmark_output_dir else mx.suite('vm').get_output_root(platformDependent=False, jdkDependent=False)
            self.executable_suffix = ('-' + self.benchmark_name) if self.benchmark_name else ''
            self.executable, self.classpath_arguments, self.system_properties, self.image_run_args = NativeImageVM.extract_benchmark_arguments(args)
            self.executable_name = (os.path.splitext(os.path.basename(self.executable[1]))[0] + self.executable_suffix if self.executable[0] == '-jar' else self.executable[0] + self.executable_suffix).lower()
            self.final_image_name = self.executable_name + '-' + vm.config_name()
            self.output_dir = mx.join(os.path.abspath(self.root_dir), 'native-image-benchmarks', self.executable_name + '-' + vm.config_name())
            self.profile_path_no_extension = os.path.join(self.output_dir, self.executable_name)
            self.latest_profile_path = self.profile_path_no_extension + '-latest' + self.profile_file_extension
            self.config_dir = os.path.join(self.output_dir, 'config')
            self.log_dir = self.output_dir
            self.analysis_report_path = os.path.join(self.output_dir, self.executable_name + '-analysis.json')
            self.base_image_build_args = [os.path.join(mx_sdk_vm_impl.graalvm_home(fatalIfMissing=True), 'bin', 'native-image')]
            self.base_image_build_args += ['--no-fallback', '-g', '--allow-incomplete-classpath']
            self.base_image_build_args += ['-H:+VerifyGraalGraphs', '-H:+VerifyPhases'] if vm.is_gate else []
            self.base_image_build_args += ['-J-ea', '-J-esa'] if vm.is_gate and not bm_suite.skip_build_assertions(self.benchmark_name) else []

            self.base_image_build_args += self.system_properties
            self.base_image_build_args += self.classpath_arguments
            self.base_image_build_args += self.executable
            self.base_image_build_args += ['-H:Path=' + self.output_dir]
            self.base_image_build_args += ['-H:ConfigurationFileDirectories=' + self.config_dir]
            self.base_image_build_args += ['-H:+PrintAnalysisStatistics', '-H:AnalysisStatisticsFile=' + self.analysis_report_path]
            if vm.is_llvm:
                self.base_image_build_args += ['-H:CompilerBackend=llvm', '-H:Features=org.graalvm.home.HomeFinderFeature', '-H:DeadlockWatchdogInterval=0']
            if vm.gc:
                self.base_image_build_args += ['--gc=' + vm.gc, '-H:+SpawnIsolates']
            if vm.native_architecture:
                self.base_image_build_args += ['-H:+NativeArchitecture']
            self.base_image_build_args += self.extra_image_build_arguments

    def __init__(self, name, config_name, extra_java_args=None, extra_launcher_args=None,
                 pgo_aot_inline=False, pgo_instrumented_iterations=0, pgo_inline_explored=False, hotspot_pgo=False,
                 is_gate=False, is_llvm=False, pgo_context_sensitive=True, gc=None, native_architecture=False):
>>>>>>> 4b89b531
        super(NativeImageVM, self).__init__(name, config_name, extra_java_args, extra_launcher_args)
        self.pgo_aot_inline = pgo_aot_inline
        self.pgo_instrumented_iterations = pgo_instrumented_iterations
        self.pgo_context_sensitive = pgo_context_sensitive
        self.pgo_inline_explored = pgo_inline_explored
        self.hotspot_pgo = hotspot_pgo
        self.is_gate = is_gate
        self.is_llvm = is_llvm
        self.gc = gc
        self.native_architecture = native_architecture

    @staticmethod
    def supported_vm_arg_prefixes():
        """
            This list is intentionally restrictive. We want to be sure that what we add is correct on the case-by-case
            basis. In the future we can convert this from a failure into a warning.
            :return: a list of args supported by native image.
        """
        return ['-D', '-Xmx', '-Xmn', '-XX:-PrintGC', '-XX:+PrintGC']

    _VM_OPTS_SPACE_SEPARATED_ARG = ['-mp', '-modulepath', '-limitmods', '-addmods', '-upgrademodulepath', '-m',
                                    '--module-path', '--limit-modules', '--add-modules', '--upgrade-module-path',
                                    '--module', '--module-source-path', '--add-exports', '--add-reads',
                                    '--patch-module', '--boot-class-path', '--source-path', '-cp', '-classpath']

    @staticmethod
    def _split_vm_arguments(args):
        i = 0
        while i < len(args):
            arg = args[i]
            if arg == '-jar':
                return args[:i], args[i:i + 2], args[i + 2:]
            elif not arg.startswith('-'):
                return args[:i], [args[i]], args[i + 1:]
            elif arg in NativeImageVM._VM_OPTS_SPACE_SEPARATED_ARG:
                i += 2
            else:
                i += 1

        mx.abort('No executable found in args: ' + str(args))

    @staticmethod
    def extract_benchmark_arguments(args):
        i = 0
        clean_args = args[:]
        while i < len(args):
            if args[i].startswith('--jvmArgsPrepend'):
                clean_args[i + 1] = ' '.join([x for x in args[i + 1].split(' ') if "-Dnative-image" not in x])
                i += 2
            else:
                i += 1
        clean_args = [x for x in clean_args if "-Dnative-image" not in x]
        vm_args, executable, image_run_args = NativeImageVM._split_vm_arguments(clean_args)

        classpath_arguments = []
        system_properties = [a for a in vm_args if a.startswith('-D')]
        image_vm_args = []
        i = 0
        while i < len(vm_args):
            vm_arg = vm_args[i]
            if vm_arg.startswith('--class-path'):
                classpath_arguments.append(vm_arg)
                i += 1
            elif vm_arg.startswith('-cp') or vm_arg.startswith('-classpath'):
                classpath_arguments += [vm_arg, vm_args[i + 1]]
                i += 2
            else:
                if not any(vm_arg.startswith(elem) for elem in NativeImageVM.supported_vm_arg_prefixes()):
                    mx.abort('Unsupported argument ' + vm_arg + '.' +
                             ' Currently supported argument prefixes are: ' + str(NativeImageVM.supported_vm_arg_prefixes()))
                image_vm_args.append(vm_arg)
                i += 1

        return executable, classpath_arguments, system_properties, image_vm_args + image_run_args

    class Stages:
        def __init__(self, config, bench_out, bench_err, is_gate, non_zero_is_fatal, cwd):
            self.stages_till_now = []
            self.config = config
            self.bench_out = bench_out
            self.bench_err = bench_err
            self.final_image_name = config.final_image_name
            self.is_gate = is_gate
            self.non_zero_is_fatal = non_zero_is_fatal
            self.cwd = cwd
            self.failed = False

            self.current_stage = ''
            self.exit_code = None
            self.command = None
            self.stderr_path = None
            self.stdout_path = None

        def reset_stage(self):
            self.current_stage = ''
            self.exit_code = None
            self.command = None
            self.stderr_path = None
            self.stdout_path = None

        def __enter__(self):
            self.stdout_path = os.path.abspath(os.path.join(self.config.log_dir, self.final_image_name + '-' + self.current_stage + '-stdout.log'))
            self.stderr_path = os.path.abspath(os.path.join(self.config.log_dir, self.final_image_name + '-' + self.current_stage + '-stderr.log'))
            self.stdout_file = open(self.stdout_path, 'w')
            self.stderr_file = open(self.stderr_path, 'w')

            self.separator_line()
            mx.log('Entering stage: ' + self.current_stage + ' for ' + self.final_image_name)
            self.separator_line()

            mx.log('Running: ')
            mx.log(' '.join(self.command))

            if self.stdout_path:
                mx.log('The standard output is saved to ' + str(self.stdout_path))
            if self.stderr_path:
                mx.log('The standard error is saved to ' + str(self.stderr_path))

            return self

        def __exit__(self, tp, value, tb):
            self.stdout_file.flush()
            self.stderr_file.flush()

            if self.exit_code == 0 and (tb is None):
                if self.current_stage.startswith(self.config.last_stage):
                    self.bench_out('Successfully finished the last specified stage:' + ' ' + self.current_stage + ' for ' + self.final_image_name)
                else:
                    mx.log('Successfully finished stage:' + ' ' + self.current_stage)

                self.separator_line()
            else:
                self.failed = True
                if self.exit_code is not None and self.exit_code != 0:
                    mx.log(mx.colorize('Failed in stage ' + self.current_stage + ' for ' + self.final_image_name + ' with exit code ' + str(self.exit_code), 'red'))
                    if self.stdout_path:
                        mx.log(mx.colorize('--------- Standard output:', 'blue'))
                        with open(self.stdout_path, 'r') as stdout:
                            mx.log(stdout.read())

                    if self.stderr_path:
                        mx.log(mx.colorize('--------- Standard error:', 'red'))
                        with open(self.stderr_path, 'r') as stderr:
                            mx.log(stderr.read())

                if tb:
                    mx.log(mx.colorize('Failed in stage ' + self.current_stage + ' with ', 'red'))
                    print_tb(tb)

                self.separator_line()

                if len(self.stages_till_now) > 0:
                    mx.log(mx.colorize('--------- To run the failed benchmark execute the following: ', 'green'))
                    mx.log(mx.current_mx_command())

                    if len(self.stages_till_now[:-1]) > 0:
                        mx.log(mx.colorize('--------- To only prepare the benchmark add the following to the end of the previous command: ', 'green'))
                        mx.log('-Dnative-image.benchmark.stages=' + ','.join(self.stages_till_now[:-1]))

                    mx.log(mx.colorize('--------- To only run the failed stage add the following to the end of the previous command: ', 'green'))
                    mx.log('-Dnative-image.benchmark.stages=' + self.current_stage)

                    mx.log(mx.colorize('--------- Additional arguments that can be used for debugging the benchmark go after the final --: ', 'green'))
                    for param in self.config.params:
                        mx.log('-Dnative-image.benchmark.' + param + '=')

                self.separator_line()
                if self.non_zero_is_fatal:
                    mx.abort('Exiting the benchmark due to the failure.')

            self.stdout_file.close()
            self.stderr_file.close()
            self.reset_stage()

        def stdout(self, include_bench_out=False):
            def writeFun(s):
                v = self.stdout_file.write(s)
                if include_bench_out:
                    self.bench_out(s)
                else:
                    mx.logv(s, end='')
                return v
            return writeFun

        def stderr(self, include_bench_err=False):
            def writeFun(s):
                v = self.stdout_file.write(s)
                if include_bench_err:
                    self.bench_err(s)
                else:
                    mx.logv(s, end='')
                return v
            return writeFun

        def change_stage(self, *argv):
            if self.failed:
                return False

            stage_name = '-'.join(argv)
            self.stages_till_now.append(stage_name)
            self.current_stage = stage_name
            stage_applies = argv[0] in self.config.stages or stage_name in self.config.stages
            return stage_applies

        @staticmethod
        def separator_line():
            mx.log(mx.colorize('-' * 120, 'green'))

        def set_command(self, command):
            self.command = command
            return self

        def execute_command(self, vm=None):
            write_output = self.current_stage == 'run' or self.current_stage == 'image' or self.is_gate
            cmd = self.command
            self.exit_code = self.config.bmSuite.run_stage(vm, self.current_stage, cmd, self.stdout(write_output), self.stderr(write_output), self.cwd, False)
            if "image" not in self.current_stage and self.config.bmSuite.validateReturnCode(self.exit_code):
                self.exit_code = 0

    def rules(self, output, benchmarks, bmSuiteArgs):
        class NativeImageTimeToInt(object):
            def __call__(self, *args, **kwargs):
                return int(float(args[0].replace(',', '')))

        class NativeImageHexToInt(object):
            def __call__(self, *args, **kwargs):
                return int(args[0], 16)

        return [
            mx_benchmark.StdOutRule(
                r"The executed image size for benchmark (?P<bench_suite>[a-zA-Z0-9_\-]+):(?P<benchmark>[a-zA-Z0-9_\-]+) is (?P<value>[0-9]+) B",
                {
                    "bench-suite": ("<bench_suite>", str),
                    "benchmark": ("<benchmark>", str),
                    "vm": "svm",
                    "metric.name": "binary-size",
                    "metric.value": ("<value>", int),
                    "metric.unit": "B",
                    "metric.type": "numeric",
                    "metric.score-function": "id",
                    "metric.better": "lower",
                    "metric.iteration": 0,
                }),
            mx_benchmark.StdOutRule(
                r"The (?P<type>[a-zA-Z0-9_\-]+) configuration size for benchmark (?P<bench_suite>[a-zA-Z0-9_\-]+):(?P<benchmark>[a-zA-Z0-9_\-]+) is (?P<value>[0-9]+) B",
                {
                    "bench-suite": ("<bench_suite>", str),
                    "benchmark": ("<benchmark>", str),
                    "vm": "svm",
                    "metric.name": "config-size",
                    "metric.value": ("<value>", int),
                    "metric.unit": "B",
                    "metric.type": "numeric",
                    "metric.score-function": "id",
                    "metric.better": "lower",
                    "metric.iteration": 0,
                    "metric.object": ("<type>", str)
                }),
            mx_benchmark.StdOutRule(r'^\[\S+:[0-9]+\][ ]+\[total\]:[ ]+(?P<time>[0-9,.]+?) ms', {
                "benchmark": benchmarks[0],
                "metric.name": "compile-time",
                "metric.type": "numeric",
                "metric.unit": "ms",
                "metric.value": ("<time>", NativeImageTimeToInt()),
                "metric.score-function": "id",
                "metric.better": "lower",
                "metric.iteration": 0,
                "metric.object": "total",
            }),
            mx_benchmark.StdOutRule(r'^\[\S+:[0-9]+\][ ]+(?P<phase>\w+?):[ ]+(?P<time>[0-9,.]+?) ms', {
                "benchmark": benchmarks[0],
                "metric.name": "compile-time",
                "metric.type": "numeric",
                "metric.unit": "ms",
                "metric.value": ("<time>", NativeImageTimeToInt()),
                "metric.score-function": "id",
                "metric.better": "lower",
                "metric.iteration": 0,
                "metric.object": ("<phase>", str),
            }),
            mx_benchmark.StdOutRule(r'^[ ]*[0-9]+[ ]+.(?P<section>[a-zA-Z0-9._-]+?)[ ]+(?P<size>[0-9a-f]+?)[ ]+', {
                "benchmark": benchmarks[0],
                "metric.name": "binary-section-size",
                "metric.type": "numeric",
                "metric.unit": "B",
                "metric.value": ("<size>", NativeImageHexToInt()),
                "metric.score-function": "id",
                "metric.better": "lower",
                "metric.iteration": 0,
                "metric.object": ("<section>", str),
            }),
            mx_benchmark.JsonStdOutFileRule(r'^# Printing analysis results stats to: (?P<path>\S+?)$', 'path', {
                "benchmark": benchmarks[0],
                "metric.name": "analysis-stats",
                "metric.type": "numeric",
                "metric.unit": "#",
                "metric.value": ("<total_reachable_types>", int),
                "metric.score-function": "id",
                "metric.better": "lower",
                "metric.iteration": 0,
                "metric.object": "reachable-types",
            }, ['total_reachable_types']),
            mx_benchmark.JsonStdOutFileRule(r'^# Printing analysis results stats to: (?P<path>\S+?)$', 'path', {
                "benchmark": benchmarks[0],
                "metric.name": "analysis-stats",
                "metric.type": "numeric",
                "metric.unit": "#",
                "metric.value": ("<total_reachable_methods>", int),
                "metric.score-function": "id",
                "metric.better": "lower",
                "metric.iteration": 0,
                "metric.object": "reachable-methods",
            }, ['total_reachable_methods']),
            mx_benchmark.JsonStdOutFileRule(r'^# Printing analysis results stats to: (?P<path>\S+?)$', 'path', {
                "benchmark": benchmarks[0],
                "metric.name": "analysis-stats",
                "metric.type": "numeric",
                "metric.unit": "#",
                "metric.value": ("<total_reachable_fields>", int),
                "metric.score-function": "id",
                "metric.better": "lower",
                "metric.iteration": 0,
                "metric.object": "reachable-fields",
            }, ['total_reachable_fields']),
            mx_benchmark.JsonStdOutFileRule(r'^# Printing analysis results stats to: (?P<path>\S+?)$', 'path', {
                "benchmark": benchmarks[0],
                "metric.name": "analysis-stats",
                "metric.type": "numeric",
                "metric.unit": "B",
                "metric.value": ("<total_memory_bytes>", int),
                "metric.score-function": "id",
                "metric.better": "lower",
                "metric.iteration": 0,
                "metric.object": "memory"
            }, ['total_memory_bytes'])
        ]

    def run_stage_agent(self, config, stages):
        profile_path = config.profile_path_no_extension + '-agent' + config.profile_file_extension
        hotspot_vm_args = ['-ea', '-esa'] if self.is_gate and not config.skip_agent_assertions else []
        hotspot_run_args = []
        hotspot_vm_args += ['-agentlib:native-image-agent=config-output-dir=' + str(config.config_dir), '-XX:-UseJVMCINativeLibrary']

        if self.hotspot_pgo:
            hotspot_vm_args += ['-Dgraal.PGOInstrument=' + profile_path]

        if self.hotspot_pgo and not self.is_gate and config.extra_agent_profile_run_args:
            hotspot_run_args += config.extra_agent_profile_run_args
        elif config.extra_agent_run_args:
            hotspot_run_args += config.extra_agent_run_args
        else:
            hotspot_run_args += config.image_run_args

        hotspot_args = hotspot_vm_args + config.classpath_arguments + config.executable + config.system_properties + hotspot_run_args
        java_command = os.path.join(mx_sdk_vm_impl.graalvm_home(fatalIfMissing=True), 'bin', 'java')
        with stages.set_command([java_command] + hotspot_args) as s:
            s.execute_command()
            if self.hotspot_pgo and s.exit_code == 0:
                # Hotspot instrumentation does not produce profiling information for the helloworld benchmark
                if os.path.exists(profile_path):
                    mx.copyfile(profile_path, config.latest_profile_path)
                else:
                    mx.warn("No profile information emitted during agent run.")

    def run_stage_instrument_image(self, config, stages, out, i, instrumentation_image_name, image_path, image_path_latest, instrumented_iterations):
        executable_name_args = ['-H:Name=' + instrumentation_image_name]
        pgo_verification_output_path = os.path.join(config.output_dir, instrumentation_image_name + '-probabilities.log')
        pgo_args = ['--pgo=' + config.latest_profile_path, '-H:+VerifyPGOProfiles', '-H:VerificationDumpFile=' + pgo_verification_output_path]
        pgo_args += ['-H:' + ('+' if self.pgo_context_sensitive else '-') + 'EnablePGOContextSensitivity']
        pgo_args += ['-H:+AOTInliner'] if self.pgo_aot_inline else ['-H:-AOTInliner']
        instrument_args = ['--pgo-instrument'] + ([] if i == 0 else pgo_args)
        instrument_args += ['-H:+InlineAllExplored'] if self.pgo_inline_explored else []

        with stages.set_command(config.base_image_build_args + executable_name_args + instrument_args) as s:
            s.execute_command()
            if s.exit_code == 0:
                mx.copyfile(image_path, image_path_latest)
            if i + 1 == instrumented_iterations and s.exit_code == 0:
                image_size = os.stat(image_path).st_size
                out('Instrumented image size: ' + str(image_size) + ' B')

    def run_stage_instrument_run(self, config, stages, image_path, profile_path):
        image_run_cmd = [image_path, '-XX:ProfilesDumpFile=' + profile_path]
        if config.extra_profile_run_args:
            image_run_cmd += config.extra_profile_run_args
        else:
            image_run_cmd += config.image_run_args + config.extra_run_args
        with stages.set_command(image_run_cmd) as s:
            s.execute_command()
            if s.exit_code == 0:
                mx.copyfile(profile_path, config.latest_profile_path)

    def run_stage_image(self, config, stages):
        executable_name_args = ['-H:Name=' + config.final_image_name]
        pgo_verification_output_path = os.path.join(config.output_dir, config.final_image_name + '-probabilities.log')
        pgo_args = ['--pgo=' + config.latest_profile_path, '-H:+VerifyPGOProfiles', '-H:VerificationDumpFile=' + pgo_verification_output_path]
        pgo_args += ['-H:' + ('+' if self.pgo_context_sensitive else '-') + 'EnablePGOContextSensitivity']
        pgo_args += ['-H:+AOTInliner'] if self.pgo_aot_inline else ['-H:-AOTInliner']
        final_image_command = config.base_image_build_args + executable_name_args + (pgo_args if self.pgo_instrumented_iterations > 0 or (self.hotspot_pgo and os.path.exists(config.latest_profile_path)) else [])
        with stages.set_command(final_image_command) as s:
            s.execute_command()

    def run_stage_run(self, config, stages, out):
        image_path = os.path.join(config.output_dir, config.final_image_name)
        with stages.set_command([image_path] + config.image_run_args + config.extra_run_args) as s:
            s.execute_command(vm=self)
            if s.exit_code == 0:
                # The image size for benchmarks is tracked by printing on stdout and matching the rule.
                image_size = os.stat(image_path).st_size
                out('The executed image size for benchmark ' + config.benchmark_suite_name + ':' + config.benchmark_name + ' is ' + str(image_size) + ' B')
                image_sections_command = "objdump -h " + image_path
                out(subprocess.check_output(image_sections_command, shell=True, universal_newlines=True))
                for config_type in ['jni', 'proxy', 'predefined-classes', 'reflect', 'resource', 'serialization']:
                    config_path = os.path.join(config.config_dir, config_type + '-config.json')
                    if os.path.exists(config_path):
                        config_size = os.stat(config_path).st_size
                        out('The ' + config_type + ' configuration size for benchmark ' + config.benchmark_suite_name + ':' + config.benchmark_name + ' is ' + str(config_size) + ' B')

    def run_java(self, args, out=None, err=None, cwd=None, nonZeroIsFatal=False):

        if '-version' in args:
            return super(NativeImageVM, self).run_java(args, out=out, err=err, cwd=cwd, nonZeroIsFatal=nonZeroIsFatal)
<<<<<<< HEAD
        else:
            # never fatal, we handle it ourselves
            config = NativeImageVM.BenchmarkConfig()
            original_java_run_args = config.parse(args)

            executable, classpath_arguments, system_properties, image_run_args = NativeImageVM.extract_benchmark_arguments(original_java_run_args)
            executable_suffix = ('-' + config.benchmark_name) if config.benchmark_name else ''
            executable_name = (os.path.splitext(os.path.basename(executable[1]))[0] + executable_suffix if executable[0] == '-jar' else executable[0] + executable_suffix).lower()
            final_image_name = executable_name + '-' + self.config_name()
            stages = NativeImageVM.Stages(config, out, err, final_image_name, self.is_gate, True if self.is_gate else nonZeroIsFatal, os.path.abspath(cwd if cwd else os.getcwd()))

            bench_suite = mx.suite('vm')
            root_dir = config.benchmark_output_dir if config.benchmark_output_dir else mx.join(bench_suite.dir, 'mxbuild')
            config.output_dir = mx.join(os.path.abspath(root_dir), 'native-image-bench-' + executable_name + '-' + self.config_name())
            if not os.path.exists(config.output_dir):
                os.makedirs(config.output_dir)

            config.profile_dir = config.output_dir
            profile_path_no_extension = os.path.join(config.profile_dir, executable_name)
            profile_file_extension = '.iprof'
            latest_profile_path = profile_path_no_extension + '-latest' + profile_file_extension
            config.config_dir = os.path.join(config.output_dir, 'config')
            if not os.path.exists(config.config_dir):
                os.makedirs(config.config_dir)
            config.log_dir = config.output_dir

            if stages.change_stage('agent'):
                profile_path = profile_path_no_extension + '-agent' + profile_file_extension
                hotspot_vm_args = ['-ea', '-esa'] if self.is_gate and not config.skip_agent_assertions else []
                hotspot_run_args = []
                hotspot_vm_args += ['-agentlib:native-image-agent=config-output-dir=' + str(config.config_dir), '-XX:-UseJVMCINativeLibrary']

                if self.hotspot_pgo:
                    hotspot_vm_args += ['-Dgraal.PGOInstrument=' + profile_path]

                if self.hotspot_pgo and not self.is_gate and config.extra_agent_profile_run_args:
                    hotspot_run_args += config.extra_agent_profile_run_args
                elif config.extra_agent_run_args:
                    hotspot_run_args += config.extra_agent_run_args
                else:
                    hotspot_run_args += image_run_args

                hotspot_args = hotspot_vm_args + classpath_arguments + executable + system_properties + hotspot_run_args
                java_command = os.path.join(mx_sdk_vm_impl.graalvm_home(fatalIfMissing=True), 'bin', 'java')
                with stages.set_command([java_command] + hotspot_args) as s:
                    s.execute_command()
                    if self.hotspot_pgo and s.exit_code == 0:
                        mx.copyfile(profile_path, latest_profile_path)

            base_image_build_args = [os.path.join(mx_sdk_vm_impl.graalvm_home(fatalIfMissing=True), 'bin', 'native-image')]
            base_image_build_args += ['--no-fallback', '--no-server', '-g', '--allow-incomplete-classpath']
            base_image_build_args += ['-J-ea', '-J-esa', '-H:+VerifyGraalGraphs', '-H:+VerifyPhases'] if self.is_gate else []
            base_image_build_args += system_properties
            base_image_build_args += classpath_arguments
            base_image_build_args += executable
            base_image_build_args += ['-H:Path=' + config.output_dir]
            base_image_build_args += ['-H:ConfigurationFileDirectories=' + config.config_dir]

            if self.is_llvm:
                base_image_build_args += ['-H:CompilerBackend=llvm', '-H:Features=org.graalvm.home.HomeFinderFeature', '-H:DeadlockWatchdogInterval=0']
            base_image_build_args += config.extra_image_build_arguments
            if not self.hotspot_pgo:
                # Native Image profile collection
                i = 0
                instrumented_iterations = self.pgo_instrumented_iterations if config.pgo_iteration_num is None else int(config.pgo_iteration_num)
                while i < instrumented_iterations:
                    profile_path = profile_path_no_extension + '-' + str(i) + profile_file_extension
                    instrumentation_image_name = executable_name + '-instrument-' + str(i)
                    instrumentation_image_latest = executable_name + '-instrument-latest'

                    image_path = os.path.join(config.output_dir, instrumentation_image_name)
                    image_path_latest = os.path.join(config.output_dir, instrumentation_image_latest)
                    if stages.change_stage('instrument-image', str(i)):
                        executable_name_args = ['-H:Name=' + instrumentation_image_name]
                        pgo_verification_output_path = os.path.join(config.output_dir, instrumentation_image_name + '-probabilities.log')
                        pgo_args = ['--pgo=' + latest_profile_path, '-H:+VerifyPGOProfiles', '-H:VerificationDumpFile=' + pgo_verification_output_path]
                        instrument_args = ['--pgo-instrument'] + ([] if i == 0 else pgo_args)
                        instrument_args += ['-H:+InlineAllExplored'] if self.pgo_inline_explored else []
                        instrument_args += ['-H:' + ('+' if self.pgo_context_sensitive else '-') + 'EnablePGOContextSensitivity']

                        with stages.set_command(base_image_build_args + executable_name_args + instrument_args) as s:
                            s.execute_command()
                            if s.exit_code == 0:
                                mx.copyfile(image_path, image_path_latest)
                            if i + 1 == instrumented_iterations and s.exit_code == 0:
                                image_size = os.stat(image_path).st_size
                                out('Instrumented image size: ' + str(image_size) + ' B')

                    if stages.change_stage('instrument-run', str(i)):
                        image_run_cmd = [image_path]
                        image_run_cmd += ['-XX:ProfilesDumpFile=' + profile_path]
                        if config.extra_profile_run_args:
                            image_run_cmd += config.extra_profile_run_args
                        else:
                            image_run_cmd += image_run_args + config.extra_run_args
                        with stages.set_command(image_run_cmd) as s:
                            s.execute_command()
                            if s.exit_code == 0:
                                mx.copyfile(profile_path, latest_profile_path)

                    i += 1

            image_path = mx.join(config.output_dir, final_image_name)
            # Build the final image
            if stages.change_stage('image'):
                executable_name_args = ['-H:Name=' + final_image_name]
                pgo_verification_output_path = os.path.join(config.output_dir, final_image_name + '-probabilities.log')
                pgo_args = ['--pgo=' + latest_profile_path, '-H:+VerifyPGOProfiles', '-H:VerificationDumpFile=' + pgo_verification_output_path] if self.pgo_instrumented_iterations > 0 or self.hotspot_pgo else []
                pgo_args += ['-H:+AOTInliner'] if self.pgo_aot_inline else ['-H:-AOTInliner']
                final_image_command = base_image_build_args + executable_name_args + pgo_args
                with stages.set_command(final_image_command) as s:
                    s.execute_command()

            # Execute the benchmark
            if stages.change_stage('run'):
                image_path = os.path.join(config.output_dir, final_image_name)
                image_run_args += ['-XX:MaxHeapSize=24G', '-Xmn4G']
                image_run_cmd = [image_path] + image_run_args + config.extra_run_args
                with stages.set_command(image_run_cmd) as s:
                    s.execute_command(True)
                    if s.exit_code == 0:
                        # The image size for benchmarks is tracked by printing on stdout and matching the rule.
                        image_size = os.stat(image_path).st_size
                        out('The executed image size for benchmark ' + config.benchmark_suite_name + ':' + config.benchmark_name + ' is ' + str(image_size) + ' B')
=======

        if self.bmSuite is None:
            mx.abort("Benchmark suite was not registed.")

        if not callable(getattr(self.bmSuite, "run_stage", None)):
            mx.abort("Benchmark suite is not a NativeImageMixin.")

        # never fatal, we handle it ourselves
        config = NativeImageVM.BenchmarkConfig(self, self.bmSuite, args)
        stages = NativeImageVM.Stages(config, out, err, self.is_gate, True if self.is_gate else nonZeroIsFatal, os.path.abspath(cwd if cwd else os.getcwd()))
        instrumented_iterations = self.pgo_instrumented_iterations if config.pgo_iteration_num is None else int(config.pgo_iteration_num)

        if not os.path.exists(config.output_dir):
            os.makedirs(config.output_dir)

        if not os.path.exists(config.config_dir):
            os.makedirs(config.config_dir)

        if stages.change_stage('agent'):
            if instrumented_iterations == 0 and config.last_stage.startswith('instrument-'):
                config.last_stage = 'agent'
            self.run_stage_agent(config, stages)

        if not self.hotspot_pgo:
            # Native Image profile collection
            for i in range(instrumented_iterations):
                profile_path = config.profile_path_no_extension + '-' + str(i) + config.profile_file_extension
                instrumentation_image_name = config.executable_name + '-instrument-' + str(i)
                instrumentation_image_latest = config.executable_name + '-instrument-latest'

                image_path = os.path.join(config.output_dir, instrumentation_image_name)
                image_path_latest = os.path.join(config.output_dir, instrumentation_image_latest)
                if stages.change_stage('instrument-image', str(i)):
                    self.run_stage_instrument_image(config, stages, out, i, instrumentation_image_name, image_path, image_path_latest, instrumented_iterations)

                if stages.change_stage('instrument-run', str(i)):
                    self.run_stage_instrument_run(config, stages, image_path, profile_path)

        # Build the final image
        if stages.change_stage('image'):
            self.run_stage_image(config, stages)

        # Execute the benchmark
        if stages.change_stage('run'):
            self.run_stage_run(config, stages, out)
>>>>>>> 4b89b531

    def create_log_files(self, config, executable_name, stage):
        stdout_path = os.path.abspath(
            os.path.join(config.log_dir, executable_name + '-' + stage.current_stage + '-stdout.log'))
        stderr_path = os.path.abspath(
            os.path.join(config.log_dir, executable_name + '-' + stage.current_stage + '-stderr.log'))
        return stderr_path, stdout_path


class NativeImageBuildVm(GraalVm):
    def run(self, cwd, args):
        return self.run_launcher('native-image', args, cwd)


class GuVm(GraalVm):
    def run(self, cwd, args):
        return self.run_launcher('gu', ['rebuild-images'] + args, cwd)


class NativeImageBuildBenchmarkSuite(mx_benchmark.VmBenchmarkSuite):
    def __init__(self, name, benchmarks, registry):
        super(NativeImageBuildBenchmarkSuite, self).__init__()
        self._name = name
        self._benchmarks = benchmarks
        self._registry = registry

    def group(self):
        return 'Graal'

    def subgroup(self):
        return 'substratevm'

    def name(self):
        return self._name

    def benchmarkList(self, bmSuiteArgs):
        return list(self._benchmarks.keys())

    def createVmCommandLineArgs(self, benchmarks, runArgs):
        if not benchmarks:
            benchmarks = self.benchmarkList(runArgs)

        cmd_line_args = []
        for bench in benchmarks:
            cmd_line_args += self._benchmarks[bench]
        return cmd_line_args + runArgs

    def get_vm_registry(self):
        return self._registry

    def rules(self, output, benchmarks, bmSuiteArgs):
        class NativeImageTimeToInt(object):
            def __call__(self, *args, **kwargs):
                return int(float(args[0].replace(',', '')))

        return [
            mx_benchmark.StdOutRule(r'^\[(?P<benchmark>\S+?):[0-9]+\][ ]+\[total\]:[ ]+(?P<time>[0-9,.]+?) ms', {
                "bench-suite": self.name(),
                "benchmark": ("<benchmark>", str),
                "metric.name": "time",
                "metric.type": "numeric",
                "metric.unit": "ms",
                "metric.value": ("<time>", NativeImageTimeToInt()),
                "metric.score-function": "id",
                "metric.better": "lower",
                "metric.iteration": 0,
            })
        ]


class AgentScriptJsBenchmarkSuite(mx_benchmark.VmBenchmarkSuite):
    def __init__(self):
        super(AgentScriptJsBenchmarkSuite, self).__init__()
        self._benchmarks = {
            'plain' : [],
            'triple' : ['--insight=sieve-filter1.js', '--experimental-options'],
            'single' : ['--insight=sieve-filter2.js', '--experimental-options'],
        }

    def group(self):
        return 'Graal'

    def subgroup(self):
        return 'graal-js'

    def name(self):
        return 'agentscript'

    def version(self):
        return '0.1.0'

    def benchmarkList(self, bmSuiteArgs):
        return self._benchmarks.keys()

    def failurePatterns(self):
        return [
            re.compile(r'error:'),
            re.compile(r'internal error:'),
            re.compile(r'Error in'),
            re.compile(r'\tat '),
            re.compile(r'Defaulting the .*\. Consider using '),
            re.compile(r'java.lang.OutOfMemoryError'),
        ]

    def successPatterns(self):
        return [
            re.compile(r'Hundred thousand prime numbers in [0-9]+ ms', re.MULTILINE),
        ]

    def rules(self, out, benchmarks, bmSuiteArgs):
        assert len(benchmarks) == 1
        return [
            mx_benchmark.StdOutRule(r'^Hundred thousand prime numbers in (?P<time>[0-9]+) ms\n$', {
                "bench-suite": self.name(),
                "benchmark": (benchmarks[0], str),
                "metric.name": "time",
                "metric.type": "numeric",
                "metric.unit": "ms",
                "metric.value": ("<time>", int),
                "metric.score-function": "id",
                "metric.better": "lower",
                "metric.iteration": ("$iteration", int),
            })
        ]

    def createCommandLineArgs(self, benchmarks, bmSuiteArgs):
        return self.vmArgs(bmSuiteArgs) + super(AgentScriptJsBenchmarkSuite, self).createCommandLineArgs(benchmarks, bmSuiteArgs)

    def workingDirectory(self, benchmarks, bmSuiteArgs):
        return join(_suite.dir, 'benchmarks', 'agentscript')

    def createVmCommandLineArgs(self, benchmarks, runArgs):
        if not benchmarks:
            raise mx.abort("Benchmark suite '{}' cannot run multiple benchmarks in the same VM process".format(self.name()))
        if len(benchmarks) != 1:
            raise mx.abort("Benchmark suite '{}' can run only one benchmark at a time".format(self.name()))
        return self._benchmarks[benchmarks[0]] + ['-e', 'count=50'] + runArgs + ['sieve.js']

    def get_vm_registry(self):
        return mx_benchmark.js_vm_registry


class PolyBenchBenchmarkSuite(mx_benchmark.VmBenchmarkSuite):
    def __init__(self):
        super(PolyBenchBenchmarkSuite, self).__init__()
        self._extensions = [".js", ".rb", ".wasm", ".bc", ".py"]

    def _get_benchmark_root(self):
        if not hasattr(self, '_benchmark_root'):
            dist_name = "POLYBENCH_BENCHMARKS"
            distribution = mx.distribution(dist_name)
            _root = distribution.get_output()
            if not os.path.exists(_root):
                msg = "The distribution {} does not exist: {}{}".format(dist_name, _root, os.linesep)
                msg += "This might be solved by running: mx build --dependencies={}".format(dist_name)
                mx.abort(msg)
            self._benchmark_root = _root
        return self._benchmark_root

    def group(self):
        return "Graal"

    def subgroup(self):
        return "truffle"

    def name(self):
        return "polybench"

    def version(self):
        return "0.1.0"

    def benchmarkList(self, bmSuiteArgs):
        if not hasattr(self, "_benchmarks"):
            self._benchmarks = []
            for group in ["interpreter", "compiler"]:
                dir_path = os.path.join(self._get_benchmark_root(), group)
                for f in os.listdir(dir_path):
                    f_path = os.path.join(dir_path, f)
                    if os.path.isfile(f_path) and os.path.splitext(f_path)[1] in self._extensions:
                        self._benchmarks.append(os.path.join(group, f))
        return self._benchmarks

    def createCommandLineArgs(self, benchmarks, bmSuiteArgs):
        if benchmarks is None or len(benchmarks) != 1:
            mx.abort("Must specify one benchmark at a time.")
        vmArgs = self.vmArgs(bmSuiteArgs)
        benchmark_path = os.path.join(self._get_benchmark_root(), benchmarks[0])
        return ["--path=" + benchmark_path] + vmArgs

    def get_vm_registry(self):
        return _polybench_vm_registry

    def rules(self, output, benchmarks, bmSuiteArgs):
        metric_name = self._get_metric_name(bmSuiteArgs)
        return [
            mx_benchmark.StdOutRule(r"\[(?P<name>.*)\] after run: (?P<value>.*) (?P<unit>.*)", {
                "benchmark": ("<name>", str),
                "metric.better": "lower",
                "metric.name": metric_name,
                "metric.unit": ("<unit>", str),
                "metric.value": ("<value>", float),
                "metric.type": "numeric",
                "metric.score-function": "id",
                "metric.iteration": 0,
            })
        ]

    def _get_metric_name(self, bmSuiteArgs):
        metric = None
        for arg in bmSuiteArgs:
            if arg.startswith("--metric="):
                metric = arg[len("--metric="):]
                break
        if metric == "compilation-time":
            return "compile-time"
        elif metric == "partial-evaluation-time":
            return "pe-time"
        else:
            return "time"

class PolyBenchVm(GraalVm):
    def run(self, cwd, args):
        return self.run_launcher('polybench', args, cwd)


mx_benchmark.add_bm_suite(NativeImageBuildBenchmarkSuite(name='native-image', benchmarks={'js': ['--language:js']}, registry=_native_image_vm_registry))
mx_benchmark.add_bm_suite(NativeImageBuildBenchmarkSuite(name='gu', benchmarks={'js': ['js'], 'libpolyglot': ['libpolyglot']}, registry=_gu_vm_registry))
mx_benchmark.add_bm_suite(AgentScriptJsBenchmarkSuite())
mx_benchmark.add_bm_suite(PolyBenchBenchmarkSuite())

def register_graalvm_vms():
    default_host_vm_name = mx_sdk_vm_impl.graalvm_dist_name().lower().replace('_', '-')
    host_vm_names = ([default_host_vm_name.replace('-java8', '')] if '-java8' in default_host_vm_name else []) + [default_host_vm_name]
    for host_vm_name in host_vm_names:
        for config_name, java_args, launcher_args, priority in mx_sdk_vm.get_graalvm_hostvm_configs():
            mx_benchmark.java_vm_registry.add_vm(GraalVm(host_vm_name, config_name, java_args, launcher_args), _suite, priority)
            for mode, mode_options in _polybench_modes:
                _polybench_vm_registry.add_vm(PolyBenchVm(host_vm_name, config_name + "-" + mode, [], mode_options + launcher_args))
        if mx_sdk_vm_impl.has_component('svm'):
            _native_image_vm_registry.add_vm(NativeImageBuildVm(host_vm_name, 'default', [], []), _suite, 10)
            _gu_vm_registry.add_vm(GuVm(host_vm_name, 'default', [], []), _suite, 10)

    # We support only EE and CE configuration for native-image benchmarks
    for short_name, config_suffix in [('niee', 'ee'), ('ni', 'ce')]:
        if any(component.short_name == short_name for component in mx_sdk_vm_impl.registered_graalvm_components(stage1=False)):
<<<<<<< HEAD
            mx_benchmark.add_java_vm(NativeImageVM('native-image', 'default-' + config_suffix, None, None, False, 0, False, False, False), _suite, 10)
            mx_benchmark.add_java_vm(NativeImageVM('native-image', 'gate-' + config_suffix, None, None, False, 0, False, False, True), _suite, 10)
            mx_benchmark.add_java_vm(NativeImageVM('native-image', 'llvm-' + config_suffix, None, None, False, 0, False, False, False, True), _suite, 10)
=======
            mx_benchmark.add_java_vm(NativeImageVM('native-image', 'default-' + config_suffix), _suite, 10)
            mx_benchmark.add_java_vm(NativeImageVM('native-image', 'gate-' + config_suffix, is_gate=True), _suite, 10)
            mx_benchmark.add_java_vm(NativeImageVM('native-image', 'llvm-' + config_suffix, is_llvm=True), _suite, 10)
            mx_benchmark.add_java_vm(NativeImageVM('native-image', 'native-architecture-' + config_suffix, native_architecture=True), _suite, 10)
>>>>>>> 4b89b531
            break

    # Add VMs for libgraal
    if mx_sdk_vm_impl.has_component('LibGraal'):
        libgraal_location = mx_sdk_vm_impl.get_native_image_locations('LibGraal', 'jvmcicompiler')
        if libgraal_location is not None:
            import mx_graal_benchmark
            mx_graal_benchmark.build_jvmci_vm_variants('server', 'graal-core-libgraal',
                                                       ['-server', '-XX:+EnableJVMCI', '-Dgraal.CompilerConfiguration=community', '-Djvmci.Compiler=graal', '-XX:+UseJVMCINativeLibrary', '-XX:JVMCILibPath=' + dirname(libgraal_location)],
                                                       mx_graal_benchmark._graal_variants, suite=_suite, priority=15, hosted=False)<|MERGE_RESOLUTION|>--- conflicted
+++ resolved
@@ -130,60 +130,7 @@
             self.pgo_iteration_num = None
             self.params = ['extra-image-build-argument', 'extra-run-arg', 'extra-agent-run-arg', 'extra-profile-run-arg',
                            'extra-agent-profile-run-arg', 'benchmark-output-dir', 'stages', 'skip-agent-assertions']
-<<<<<<< HEAD
-            self.stages = {'agent', 'instrument-image', 'instrument-run', 'image', 'run'}
-            self.last_stage = 'run'
-            self.skip_agent_assertions = False
-
-        def parse(self, args):
-            def add_to_list(arg, name, arg_list):
-                if arg.startswith(name + '='):
-                    arg_list += arg[len(name) + 1:].split(' ')
-                    return True
-                else:
-                    return False
-
-            before_main_args, executable, image_run_args = NativeImageVM._split_vm_arguments(args)
-            benchmark_run_args = []
-            benchmark_config_prefix = '-Dnative-image.benchmark.'
-
-            for arg in before_main_args:
-                if arg.startswith(benchmark_config_prefix):
-                    trimmed_arg = arg[len(benchmark_config_prefix):]
-                    found = add_to_list(trimmed_arg, self.params[0], self.extra_image_build_arguments)
-                    found |= add_to_list(trimmed_arg, self.params[1], self.extra_run_args)
-                    found |= add_to_list(trimmed_arg, self.params[2], self.extra_agent_run_args)
-                    found |= add_to_list(trimmed_arg, self.params[3], self.extra_profile_run_args)
-                    found |= add_to_list(trimmed_arg, self.params[4], self.extra_agent_profile_run_args)
-                    if trimmed_arg.startswith(self.params[5] + '='):
-                        self.benchmark_output_dir = trimmed_arg[len(self.params[5] + '='):]
-                        found = True
-                    if trimmed_arg.startswith(self.params[6] + '='):
-                        stages_list = trimmed_arg[len(self.params[6] + '='):].split(',')
-                        self.stages = set(stages_list)
-                        self.last_stage = stages_list.pop()
-                        found = True
-
-                    if trimmed_arg.startswith(self.params[7] + '='):
-                        self.skip_agent_assertions = trimmed_arg[len(self.params[7] + '='):] == 'true'
-                        found = True
-
-                    # not for end-users
-                    if trimmed_arg.startswith('benchmark-name='):
-                        self.benchmark_name = trimmed_arg[len('benchmark-name='):]
-                        found = True
-                    if trimmed_arg.startswith('benchmark-suite-name='):
-                        self.benchmark_suite_name = trimmed_arg[len('benchmark-suite-name='):]
-                        found = True
-                    if not found:
-                        mx.abort("Invalid benchmark argument: " + arg)
-                else:
-                    benchmark_run_args += [arg]
-
-            return benchmark_run_args + executable + image_run_args
-
-    def __init__(self, name, config_name, extra_java_args, extra_launcher_args, pgo_aot_inline, pgo_instrumented_iterations, pgo_inline_explored, hotspot_pgo, is_gate, is_llvm=False, pgo_context_sensitive=True):
-=======
+
             self.profile_file_extension = '.iprof'
             self.stages = bm_suite.stages(args)
             self.last_stage = self.stages[-1]
@@ -221,7 +168,6 @@
     def __init__(self, name, config_name, extra_java_args=None, extra_launcher_args=None,
                  pgo_aot_inline=False, pgo_instrumented_iterations=0, pgo_inline_explored=False, hotspot_pgo=False,
                  is_gate=False, is_llvm=False, pgo_context_sensitive=True, gc=None, native_architecture=False):
->>>>>>> 4b89b531
         super(NativeImageVM, self).__init__(name, config_name, extra_java_args, extra_launcher_args)
         self.pgo_aot_inline = pgo_aot_inline
         self.pgo_instrumented_iterations = pgo_instrumented_iterations
@@ -592,7 +538,7 @@
         pgo_args = ['--pgo=' + config.latest_profile_path, '-H:+VerifyPGOProfiles', '-H:VerificationDumpFile=' + pgo_verification_output_path]
         pgo_args += ['-H:' + ('+' if self.pgo_context_sensitive else '-') + 'EnablePGOContextSensitivity']
         pgo_args += ['-H:+AOTInliner'] if self.pgo_aot_inline else ['-H:-AOTInliner']
-        instrument_args = ['--pgo-instrument'] + ([] if i == 0 else pgo_args)
+        instrument_args = ['--pgo-instrument', '--pgo-sample'] + ([] if i == 0 else pgo_args)
         instrument_args += ['-H:+InlineAllExplored'] if self.pgo_inline_explored else []
 
         with stages.set_command(config.base_image_build_args + executable_name_args + instrument_args) as s:
@@ -619,7 +565,7 @@
         pgo_verification_output_path = os.path.join(config.output_dir, config.final_image_name + '-probabilities.log')
         pgo_args = ['--pgo=' + config.latest_profile_path, '-H:+VerifyPGOProfiles', '-H:VerificationDumpFile=' + pgo_verification_output_path]
         pgo_args += ['-H:' + ('+' if self.pgo_context_sensitive else '-') + 'EnablePGOContextSensitivity']
-        pgo_args += ['-H:+AOTInliner'] if self.pgo_aot_inline else ['-H:-AOTInliner']
+        pgo_args += ['-H:+AOTInliner', '--pgo-sampling-use'] if self.pgo_aot_inline else ['-H:-AOTInliner']
         final_image_command = config.base_image_build_args + executable_name_args + (pgo_args if self.pgo_instrumented_iterations > 0 or (self.hotspot_pgo and os.path.exists(config.latest_profile_path)) else [])
         with stages.set_command(final_image_command) as s:
             s.execute_command()
@@ -644,132 +590,6 @@
 
         if '-version' in args:
             return super(NativeImageVM, self).run_java(args, out=out, err=err, cwd=cwd, nonZeroIsFatal=nonZeroIsFatal)
-<<<<<<< HEAD
-        else:
-            # never fatal, we handle it ourselves
-            config = NativeImageVM.BenchmarkConfig()
-            original_java_run_args = config.parse(args)
-
-            executable, classpath_arguments, system_properties, image_run_args = NativeImageVM.extract_benchmark_arguments(original_java_run_args)
-            executable_suffix = ('-' + config.benchmark_name) if config.benchmark_name else ''
-            executable_name = (os.path.splitext(os.path.basename(executable[1]))[0] + executable_suffix if executable[0] == '-jar' else executable[0] + executable_suffix).lower()
-            final_image_name = executable_name + '-' + self.config_name()
-            stages = NativeImageVM.Stages(config, out, err, final_image_name, self.is_gate, True if self.is_gate else nonZeroIsFatal, os.path.abspath(cwd if cwd else os.getcwd()))
-
-            bench_suite = mx.suite('vm')
-            root_dir = config.benchmark_output_dir if config.benchmark_output_dir else mx.join(bench_suite.dir, 'mxbuild')
-            config.output_dir = mx.join(os.path.abspath(root_dir), 'native-image-bench-' + executable_name + '-' + self.config_name())
-            if not os.path.exists(config.output_dir):
-                os.makedirs(config.output_dir)
-
-            config.profile_dir = config.output_dir
-            profile_path_no_extension = os.path.join(config.profile_dir, executable_name)
-            profile_file_extension = '.iprof'
-            latest_profile_path = profile_path_no_extension + '-latest' + profile_file_extension
-            config.config_dir = os.path.join(config.output_dir, 'config')
-            if not os.path.exists(config.config_dir):
-                os.makedirs(config.config_dir)
-            config.log_dir = config.output_dir
-
-            if stages.change_stage('agent'):
-                profile_path = profile_path_no_extension + '-agent' + profile_file_extension
-                hotspot_vm_args = ['-ea', '-esa'] if self.is_gate and not config.skip_agent_assertions else []
-                hotspot_run_args = []
-                hotspot_vm_args += ['-agentlib:native-image-agent=config-output-dir=' + str(config.config_dir), '-XX:-UseJVMCINativeLibrary']
-
-                if self.hotspot_pgo:
-                    hotspot_vm_args += ['-Dgraal.PGOInstrument=' + profile_path]
-
-                if self.hotspot_pgo and not self.is_gate and config.extra_agent_profile_run_args:
-                    hotspot_run_args += config.extra_agent_profile_run_args
-                elif config.extra_agent_run_args:
-                    hotspot_run_args += config.extra_agent_run_args
-                else:
-                    hotspot_run_args += image_run_args
-
-                hotspot_args = hotspot_vm_args + classpath_arguments + executable + system_properties + hotspot_run_args
-                java_command = os.path.join(mx_sdk_vm_impl.graalvm_home(fatalIfMissing=True), 'bin', 'java')
-                with stages.set_command([java_command] + hotspot_args) as s:
-                    s.execute_command()
-                    if self.hotspot_pgo and s.exit_code == 0:
-                        mx.copyfile(profile_path, latest_profile_path)
-
-            base_image_build_args = [os.path.join(mx_sdk_vm_impl.graalvm_home(fatalIfMissing=True), 'bin', 'native-image')]
-            base_image_build_args += ['--no-fallback', '--no-server', '-g', '--allow-incomplete-classpath']
-            base_image_build_args += ['-J-ea', '-J-esa', '-H:+VerifyGraalGraphs', '-H:+VerifyPhases'] if self.is_gate else []
-            base_image_build_args += system_properties
-            base_image_build_args += classpath_arguments
-            base_image_build_args += executable
-            base_image_build_args += ['-H:Path=' + config.output_dir]
-            base_image_build_args += ['-H:ConfigurationFileDirectories=' + config.config_dir]
-
-            if self.is_llvm:
-                base_image_build_args += ['-H:CompilerBackend=llvm', '-H:Features=org.graalvm.home.HomeFinderFeature', '-H:DeadlockWatchdogInterval=0']
-            base_image_build_args += config.extra_image_build_arguments
-            if not self.hotspot_pgo:
-                # Native Image profile collection
-                i = 0
-                instrumented_iterations = self.pgo_instrumented_iterations if config.pgo_iteration_num is None else int(config.pgo_iteration_num)
-                while i < instrumented_iterations:
-                    profile_path = profile_path_no_extension + '-' + str(i) + profile_file_extension
-                    instrumentation_image_name = executable_name + '-instrument-' + str(i)
-                    instrumentation_image_latest = executable_name + '-instrument-latest'
-
-                    image_path = os.path.join(config.output_dir, instrumentation_image_name)
-                    image_path_latest = os.path.join(config.output_dir, instrumentation_image_latest)
-                    if stages.change_stage('instrument-image', str(i)):
-                        executable_name_args = ['-H:Name=' + instrumentation_image_name]
-                        pgo_verification_output_path = os.path.join(config.output_dir, instrumentation_image_name + '-probabilities.log')
-                        pgo_args = ['--pgo=' + latest_profile_path, '-H:+VerifyPGOProfiles', '-H:VerificationDumpFile=' + pgo_verification_output_path]
-                        instrument_args = ['--pgo-instrument'] + ([] if i == 0 else pgo_args)
-                        instrument_args += ['-H:+InlineAllExplored'] if self.pgo_inline_explored else []
-                        instrument_args += ['-H:' + ('+' if self.pgo_context_sensitive else '-') + 'EnablePGOContextSensitivity']
-
-                        with stages.set_command(base_image_build_args + executable_name_args + instrument_args) as s:
-                            s.execute_command()
-                            if s.exit_code == 0:
-                                mx.copyfile(image_path, image_path_latest)
-                            if i + 1 == instrumented_iterations and s.exit_code == 0:
-                                image_size = os.stat(image_path).st_size
-                                out('Instrumented image size: ' + str(image_size) + ' B')
-
-                    if stages.change_stage('instrument-run', str(i)):
-                        image_run_cmd = [image_path]
-                        image_run_cmd += ['-XX:ProfilesDumpFile=' + profile_path]
-                        if config.extra_profile_run_args:
-                            image_run_cmd += config.extra_profile_run_args
-                        else:
-                            image_run_cmd += image_run_args + config.extra_run_args
-                        with stages.set_command(image_run_cmd) as s:
-                            s.execute_command()
-                            if s.exit_code == 0:
-                                mx.copyfile(profile_path, latest_profile_path)
-
-                    i += 1
-
-            image_path = mx.join(config.output_dir, final_image_name)
-            # Build the final image
-            if stages.change_stage('image'):
-                executable_name_args = ['-H:Name=' + final_image_name]
-                pgo_verification_output_path = os.path.join(config.output_dir, final_image_name + '-probabilities.log')
-                pgo_args = ['--pgo=' + latest_profile_path, '-H:+VerifyPGOProfiles', '-H:VerificationDumpFile=' + pgo_verification_output_path] if self.pgo_instrumented_iterations > 0 or self.hotspot_pgo else []
-                pgo_args += ['-H:+AOTInliner'] if self.pgo_aot_inline else ['-H:-AOTInliner']
-                final_image_command = base_image_build_args + executable_name_args + pgo_args
-                with stages.set_command(final_image_command) as s:
-                    s.execute_command()
-
-            # Execute the benchmark
-            if stages.change_stage('run'):
-                image_path = os.path.join(config.output_dir, final_image_name)
-                image_run_args += ['-XX:MaxHeapSize=24G', '-Xmn4G']
-                image_run_cmd = [image_path] + image_run_args + config.extra_run_args
-                with stages.set_command(image_run_cmd) as s:
-                    s.execute_command(True)
-                    if s.exit_code == 0:
-                        # The image size for benchmarks is tracked by printing on stdout and matching the rule.
-                        image_size = os.stat(image_path).st_size
-                        out('The executed image size for benchmark ' + config.benchmark_suite_name + ':' + config.benchmark_name + ' is ' + str(image_size) + ' B')
-=======
 
         if self.bmSuite is None:
             mx.abort("Benchmark suite was not registed.")
@@ -815,7 +635,6 @@
         # Execute the benchmark
         if stages.change_stage('run'):
             self.run_stage_run(config, stages, out)
->>>>>>> 4b89b531
 
     def create_log_files(self, config, executable_name, stage):
         stdout_path = os.path.abspath(
@@ -1061,16 +880,10 @@
     # We support only EE and CE configuration for native-image benchmarks
     for short_name, config_suffix in [('niee', 'ee'), ('ni', 'ce')]:
         if any(component.short_name == short_name for component in mx_sdk_vm_impl.registered_graalvm_components(stage1=False)):
-<<<<<<< HEAD
-            mx_benchmark.add_java_vm(NativeImageVM('native-image', 'default-' + config_suffix, None, None, False, 0, False, False, False), _suite, 10)
-            mx_benchmark.add_java_vm(NativeImageVM('native-image', 'gate-' + config_suffix, None, None, False, 0, False, False, True), _suite, 10)
-            mx_benchmark.add_java_vm(NativeImageVM('native-image', 'llvm-' + config_suffix, None, None, False, 0, False, False, False, True), _suite, 10)
-=======
             mx_benchmark.add_java_vm(NativeImageVM('native-image', 'default-' + config_suffix), _suite, 10)
             mx_benchmark.add_java_vm(NativeImageVM('native-image', 'gate-' + config_suffix, is_gate=True), _suite, 10)
             mx_benchmark.add_java_vm(NativeImageVM('native-image', 'llvm-' + config_suffix, is_llvm=True), _suite, 10)
             mx_benchmark.add_java_vm(NativeImageVM('native-image', 'native-architecture-' + config_suffix, native_architecture=True), _suite, 10)
->>>>>>> 4b89b531
             break
 
     # Add VMs for libgraal
