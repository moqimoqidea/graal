--- conflicted
+++ resolved
@@ -95,11 +95,7 @@
         new InliningPhase(new CanonicalizerPhase(true)).apply(graph, context);
         new CanonicalizerPhase(true).apply(graph, context);
         new DeadCodeEliminationPhase().apply(graph);
-<<<<<<< HEAD
-        new LoweringPhase(LoweringType.BEFORE_GUARDS, new CanonicalizerPhase(true)).apply(graph, context);
-=======
-        new LoweringPhase().apply(graph, context);
->>>>>>> 3c206aba
+        new LoweringPhase(new CanonicalizerPhase(true)).apply(graph, context);
         new ValueAnchorCleanupPhase().apply(graph);
         new LockEliminationPhase().apply(graph);
         return graph;
