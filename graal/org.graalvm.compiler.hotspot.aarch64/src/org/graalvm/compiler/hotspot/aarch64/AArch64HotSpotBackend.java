/*
 * Copyright (c) 2013, 2016, Oracle and/or its affiliates. All rights reserved.
 * DO NOT ALTER OR REMOVE COPYRIGHT NOTICES OR THIS FILE HEADER.
 *
 * This code is free software; you can redistribute it and/or modify it
 * under the terms of the GNU General Public License version 2 only, as
 * published by the Free Software Foundation.
 *
 * This code is distributed in the hope that it will be useful, but WITHOUT
 * ANY WARRANTY; without even the implied warranty of MERCHANTABILITY or
 * FITNESS FOR A PARTICULAR PURPOSE.  See the GNU General Public License
 * version 2 for more details (a copy is included in the LICENSE file that
 * accompanied this code).
 *
 * You should have received a copy of the GNU General Public License version
 * 2 along with this work; if not, write to the Free Software Foundation,
 * Inc., 51 Franklin St, Fifth Floor, Boston, MA 02110-1301 USA.
 *
 * Please contact Oracle, 500 Oracle Parkway, Redwood Shores, CA 94065 USA
 * or visit www.oracle.com if you need additional information or have any
 * questions.
 */
package org.graalvm.compiler.hotspot.aarch64;

import static org.graalvm.compiler.core.common.GraalOptions.ZapStackOnMethodEntry;
import static java.lang.reflect.Modifier.isStatic;
import static jdk.vm.ci.aarch64.AArch64.lr;
import static jdk.vm.ci.aarch64.AArch64.r10;
import static jdk.vm.ci.aarch64.AArch64.sp;
import static jdk.vm.ci.aarch64.AArch64.zr;
import static jdk.vm.ci.code.ValueUtil.asRegister;
import static jdk.vm.ci.hotspot.aarch64.AArch64HotSpotRegisterConfig.fp;

import org.graalvm.compiler.asm.Assembler;
import org.graalvm.compiler.asm.Label;
import org.graalvm.compiler.asm.aarch64.AArch64Address;
import org.graalvm.compiler.asm.aarch64.AArch64Assembler;
import org.graalvm.compiler.asm.aarch64.AArch64MacroAssembler;
import org.graalvm.compiler.asm.aarch64.AArch64MacroAssembler.ScratchRegister;
import org.graalvm.compiler.code.CompilationResult;
import org.graalvm.compiler.core.aarch64.AArch64NodeMatchRules;
import org.graalvm.compiler.core.common.CompilationIdentifier;
import org.graalvm.compiler.core.common.alloc.RegisterAllocationConfig;
import org.graalvm.compiler.core.common.spi.ForeignCallLinkage;
import org.graalvm.compiler.hotspot.HotSpotDataBuilder;
import org.graalvm.compiler.hotspot.HotSpotGraalRuntimeProvider;
import org.graalvm.compiler.hotspot.HotSpotHostBackend;
import org.graalvm.compiler.hotspot.HotSpotLIRGenerationResult;
import org.graalvm.compiler.hotspot.GraalHotSpotVMConfig;
import org.graalvm.compiler.hotspot.meta.HotSpotForeignCallsProvider;
import org.graalvm.compiler.hotspot.meta.HotSpotProviders;
import org.graalvm.compiler.hotspot.stubs.Stub;
import org.graalvm.compiler.lir.LIR;
import org.graalvm.compiler.lir.aarch64.AArch64Call;
import org.graalvm.compiler.lir.aarch64.AArch64FrameMap;
import org.graalvm.compiler.lir.aarch64.AArch64FrameMapBuilder;
import org.graalvm.compiler.lir.asm.CompilationResultBuilder;
import org.graalvm.compiler.lir.asm.CompilationResultBuilderFactory;
import org.graalvm.compiler.lir.asm.DataBuilder;
import org.graalvm.compiler.lir.asm.FrameContext;
import org.graalvm.compiler.lir.framemap.FrameMap;
import org.graalvm.compiler.lir.framemap.FrameMapBuilder;
import org.graalvm.compiler.lir.gen.LIRGenerationResult;
import org.graalvm.compiler.lir.gen.LIRGeneratorTool;
import org.graalvm.compiler.nodes.StructuredGraph;
import org.graalvm.compiler.nodes.spi.NodeLIRBuilderTool;
import org.graalvm.util.EconomicSet;

import jdk.vm.ci.code.CallingConvention;
import jdk.vm.ci.code.Register;
import jdk.vm.ci.code.RegisterConfig;
import jdk.vm.ci.code.StackSlot;
import jdk.vm.ci.hotspot.HotSpotCallingConventionType;
import jdk.vm.ci.hotspot.aarch64.AArch64HotSpotRegisterConfig;
import jdk.vm.ci.meta.JavaType;
import jdk.vm.ci.meta.ResolvedJavaMethod;

/**
 * HotSpot AArch64 specific backend.
 */
public class AArch64HotSpotBackend extends HotSpotHostBackend {

    public AArch64HotSpotBackend(GraalHotSpotVMConfig config, HotSpotGraalRuntimeProvider runtime, HotSpotProviders providers) {
        super(config, runtime, providers);
    }

    @Override
    public FrameMapBuilder newFrameMapBuilder(RegisterConfig registerConfig) {
        RegisterConfig registerConfigNonNull = registerConfig == null ? getCodeCache().getRegisterConfig() : registerConfig;
        return new AArch64FrameMapBuilder(newFrameMap(registerConfigNonNull), getCodeCache(), registerConfigNonNull);
    }

    @Override
    public FrameMap newFrameMap(RegisterConfig registerConfig) {
        return new AArch64FrameMap(getCodeCache(), registerConfig, this);
    }

    @Override
    public LIRGeneratorTool newLIRGenerator(LIRGenerationResult lirGenRes) {
        return new AArch64HotSpotLIRGenerator(getProviders(), config, lirGenRes);
    }

    @Override
    public LIRGenerationResult newLIRGenerationResult(CompilationIdentifier compilationId, LIR lir, FrameMapBuilder frameMapBuilder, StructuredGraph graph, Object stub) {
        return new HotSpotLIRGenerationResult(compilationId, lir, frameMapBuilder, makeCallingConvention(graph, (Stub) stub), stub);
    }

    @Override
    public NodeLIRBuilderTool newNodeLIRBuilder(StructuredGraph graph, LIRGeneratorTool lirGen) {
        return new AArch64HotSpotNodeLIRBuilder(graph, lirGen, new AArch64NodeMatchRules(lirGen));
    }

    @Override
    protected void bangStackWithOffset(CompilationResultBuilder crb, int bangOffset) {
        AArch64MacroAssembler masm = (AArch64MacroAssembler) crb.asm;
        try (ScratchRegister sc = masm.getScratchRegister()) {
            Register scratch = sc.getRegister();
            AArch64Address address = masm.makeAddress(sp, -bangOffset, scratch, 8, /* allowOverwrite */false);
            masm.str(64, zr, address);
        }
    }

    private class HotSpotFrameContext implements FrameContext {
        final boolean isStub;

        HotSpotFrameContext(boolean isStub) {
            this.isStub = isStub;
        }

        @Override
        public void enter(CompilationResultBuilder crb) {
            FrameMap frameMap = crb.frameMap;
            final int frameSize = frameMap.frameSize();
            final int totalFrameSize = frameMap.totalFrameSize();
            assert frameSize + 2 * crb.target.arch.getWordSize() == totalFrameSize : "total framesize should be framesize + 2 words";
            AArch64MacroAssembler masm = (AArch64MacroAssembler) crb.asm;
            if (!isStub) {
                emitStackOverflowCheck(crb);
            }
            crb.blockComment("[method prologue]");

<<<<<<< HEAD
            if (ZapStackOnMethodEntry.getValue(crb.getOptions())) {
=======
            try (ScratchRegister sc = masm.getScratchRegister()) {
                int wordSize = crb.target.arch.getWordSize();
                Register rscratch1 = sc.getRegister();
                assert totalFrameSize > 0;
                if (frameSize < 1 << 9) {
                    masm.sub(64, sp, sp, totalFrameSize);
                    masm.stp(64, fp, lr, AArch64Address.createScaledImmediateAddress(sp, frameSize / wordSize));
                } else {
                    masm.stp(64, fp, lr, AArch64Address.createPreIndexedImmediateAddress(sp, -2));
                    if (frameSize < 1 << 12) {
                        masm.sub(64, sp, sp, totalFrameSize - 2 * wordSize);
                    } else {
                        masm.mov(rscratch1, totalFrameSize - 2 * wordSize);
                        masm.sub(64, sp, sp, rscratch1);
                    }
                }
            }
            if (ZapStackOnMethodEntry.getValue()) {
>>>>>>> d9930124
                try (ScratchRegister sc = masm.getScratchRegister()) {
                    Register scratch = sc.getRegister();
                    int longSize = 8;
                    masm.mov(64, scratch, sp);
                    AArch64Address address = AArch64Address.createPostIndexedImmediateAddress(scratch, longSize);
                    try (ScratchRegister sc2 = masm.getScratchRegister()) {
                        Register value = sc2.getRegister();
                        masm.mov(value, 0xBADDECAFFC0FFEEL);
                        for (int i = 0; i < frameSize; i += longSize) {
                            masm.str(64, value, address);
                        }
                    }

                }
            }
            crb.blockComment("[code body]");
        }

        @Override
        public void leave(CompilationResultBuilder crb) {
            AArch64MacroAssembler masm = (AArch64MacroAssembler) crb.asm;
            FrameMap frameMap = crb.frameMap;
            final int totalFrameSize = frameMap.totalFrameSize();

            crb.blockComment("[method epilogue]");
            try (ScratchRegister sc = masm.getScratchRegister()) {
                int wordSize = crb.target.arch.getWordSize();
                Register rscratch1 = sc.getRegister();
                final int frameSize = frameMap.frameSize();
                assert totalFrameSize > 0;
                if (frameSize < 1 << 9) {
                    masm.ldp(64, fp, lr, AArch64Address.createScaledImmediateAddress(sp, frameSize / wordSize));
                    masm.add(64, sp, sp, totalFrameSize);
                } else {
                    if (frameSize < 1 << 12) {
                        masm.add(64, sp, sp, totalFrameSize - 2 * wordSize);
                    } else {
                        masm.mov(rscratch1, totalFrameSize - 2 * wordSize);
                        masm.add(64, sp, sp, rscratch1);
                    }
                    masm.ldp(64, fp, lr, AArch64Address.createPostIndexedImmediateAddress(sp, 2));
                }
            }

        }

        @Override
        public boolean hasFrame() {
            return true;
        }

    }

    @Override
    protected Assembler createAssembler(FrameMap frameMap) {
        return new AArch64MacroAssembler(getTarget());
    }

    @Override
    public CompilationResultBuilder newCompilationResultBuilder(LIRGenerationResult lirGenRen, FrameMap frameMap, CompilationResult compilationResult, CompilationResultBuilderFactory factory) {
        HotSpotLIRGenerationResult gen = (HotSpotLIRGenerationResult) lirGenRen;
        LIR lir = gen.getLIR();
        assert gen.getDeoptimizationRescueSlot() == null || frameMap.frameNeedsAllocating() : "method that can deoptimize must have a frame";

        Stub stub = gen.getStub();
        Assembler masm = createAssembler(frameMap);
        HotSpotFrameContext frameContext = new HotSpotFrameContext(stub != null);

        DataBuilder dataBuilder = new HotSpotDataBuilder(getCodeCache().getTarget());
        CompilationResultBuilder crb = factory.createBuilder(getCodeCache(), getForeignCalls(), frameMap, masm, dataBuilder, frameContext, lir.getOptions(), compilationResult);
        crb.setTotalFrameSize(frameMap.totalFrameSize());
        crb.setMaxInterpreterFrameSize(gen.getMaxInterpreterFrameSize());
        StackSlot deoptimizationRescueSlot = gen.getDeoptimizationRescueSlot();
        if (deoptimizationRescueSlot != null && stub == null) {
            crb.compilationResult.setCustomStackAreaOffset(deoptimizationRescueSlot);
        }

        if (stub != null) {
            EconomicSet<Register> destroyedCallerRegisters = gatherDestroyedCallerRegisters(lir);
            updateStub(stub, destroyedCallerRegisters, gen.getCalleeSaveInfo(), frameMap);
        }
        return crb;
    }

    @Override
    public void emitCode(CompilationResultBuilder crb, LIR lir, ResolvedJavaMethod installedCodeOwner) {
        AArch64MacroAssembler masm = (AArch64MacroAssembler) crb.asm;
        FrameMap frameMap = crb.frameMap;
        RegisterConfig regConfig = frameMap.getRegisterConfig();
        Label verifiedStub = new Label();

        emitCodePrefix(crb, installedCodeOwner, masm, regConfig, verifiedStub);
        emitCodeBody(crb, lir, masm);
        emitCodeSuffix(crb, masm, frameMap);
    }

    private void emitCodePrefix(CompilationResultBuilder crb, ResolvedJavaMethod installedCodeOwner, AArch64MacroAssembler masm, RegisterConfig regConfig, Label verifiedStub) {
        HotSpotProviders providers = getProviders();
        if (installedCodeOwner != null && !isStatic(installedCodeOwner.getModifiers())) {
            crb.recordMark(config.MARKID_UNVERIFIED_ENTRY);
            CallingConvention cc = regConfig.getCallingConvention(HotSpotCallingConventionType.JavaCallee, null, new JavaType[]{providers.getMetaAccess().lookupJavaType(Object.class)}, this);
            // See definition of IC_Klass in c1_LIRAssembler_aarch64.cpp
            // equal to scratch(1) careful!
            Register inlineCacheKlass = AArch64HotSpotRegisterConfig.inlineCacheRegister;
            Register receiver = asRegister(cc.getArgument(0));
            int transferSize = config.useCompressedClassPointers ? 4 : 8;
            AArch64Address klassAddress = masm.makeAddress(receiver, config.hubOffset, transferSize);

            // Are r10 and r11 available scratch registers here? One would hope so.
            Register klass = r10;
            if (config.useCompressedClassPointers) {
                masm.ldr(32, klass, klassAddress);
                AArch64HotSpotMove.decodeKlassPointer(masm, klass, klass, providers.getRegisters().getHeapBaseRegister(), config.getKlassEncoding());
            } else {
                masm.ldr(64, klass, klassAddress);
            }
            masm.cmp(64, inlineCacheKlass, klass);
            /*
             * Conditional jumps have a much lower range than unconditional ones, which can be a
             * problem because the miss handler could be out of range.
             */
            masm.branchConditionally(AArch64Assembler.ConditionFlag.EQ, verifiedStub);
            AArch64Call.directJmp(crb, masm, getForeignCalls().lookupForeignCall(IC_MISS_HANDLER));
        }
        masm.align(config.codeEntryAlignment);
        crb.recordMark(config.MARKID_OSR_ENTRY);
        masm.bind(verifiedStub);
        crb.recordMark(config.MARKID_VERIFIED_ENTRY);
    }

    private static void emitCodeBody(CompilationResultBuilder crb, LIR lir, AArch64MacroAssembler masm) {
        /*
         * Insert a nop at the start of the prolog so we can patch in a branch if we need to
         * invalidate the method later.
         */
        crb.blockComment("[nop for method invalidation]");
        masm.nop();

        crb.emit(lir);
    }

    private void emitCodeSuffix(CompilationResultBuilder crb, AArch64MacroAssembler masm, FrameMap frameMap) {
        HotSpotProviders providers = getProviders();
        HotSpotFrameContext frameContext = (HotSpotFrameContext) crb.frameContext;
        if (!frameContext.isStub) {
            try (ScratchRegister sc = masm.getScratchRegister()) {
                Register scratch = sc.getRegister();
                HotSpotForeignCallsProvider foreignCalls = providers.getForeignCalls();
                crb.recordMark(config.MARKID_EXCEPTION_HANDLER_ENTRY);
                ForeignCallLinkage linkage = foreignCalls.lookupForeignCall(EXCEPTION_HANDLER);
                Register helper = AArch64Call.isNearCall(linkage) ? null : scratch;
                AArch64Call.directCall(crb, masm, linkage, helper, null);

                crb.recordMark(config.MARKID_DEOPT_HANDLER_ENTRY);
                linkage = foreignCalls.lookupForeignCall(DEOPTIMIZATION_HANDLER);
                helper = AArch64Call.isNearCall(linkage) ? null : scratch;
                AArch64Call.directCall(crb, masm, linkage, helper, null);
            }
        } else {
            // No need to emit the stubs for entries back into the method since
            // it has no calls that can cause such "return" entries
            assert !frameMap.accessesCallerFrame();
        }
    }

    @Override
    public RegisterAllocationConfig newRegisterAllocationConfig(RegisterConfig registerConfig, String[] allocationRestrictedTo) {
        RegisterConfig registerConfigNonNull = registerConfig == null ? getCodeCache().getRegisterConfig() : registerConfig;
        return new AArch64HotSpotRegisterAllocationConfig(registerConfigNonNull, allocationRestrictedTo);
    }

    @Override
    public EconomicSet<Register> translateToCallerRegisters(EconomicSet<Register> calleeRegisters) {
        return calleeRegisters;
    }
}<|MERGE_RESOLUTION|>--- conflicted
+++ resolved
@@ -139,9 +139,6 @@
             }
             crb.blockComment("[method prologue]");
 
-<<<<<<< HEAD
-            if (ZapStackOnMethodEntry.getValue(crb.getOptions())) {
-=======
             try (ScratchRegister sc = masm.getScratchRegister()) {
                 int wordSize = crb.target.arch.getWordSize();
                 Register rscratch1 = sc.getRegister();
@@ -159,8 +156,7 @@
                     }
                 }
             }
-            if (ZapStackOnMethodEntry.getValue()) {
->>>>>>> d9930124
+            if (ZapStackOnMethodEntry.getValue(crb.getOptions())) {
                 try (ScratchRegister sc = masm.getScratchRegister()) {
                     Register scratch = sc.getRegister();
                     int longSize = 8;
