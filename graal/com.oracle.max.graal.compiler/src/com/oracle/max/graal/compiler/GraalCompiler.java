--- conflicted
+++ resolved
@@ -152,20 +152,9 @@
             new CanonicalizerPhase(target, runtime, assumptions).apply(graph);
         }
 
-<<<<<<< HEAD
         plan.runPhases(PhasePosition.HIGH_LEVEL, graph);
-=======
-            if (GraalOptions.OptLoops) {
-                new SafepointPollingEliminationPhase().apply(graph, context);
-            }
->>>>>>> d0b11523
 
         if (GraalOptions.OptLoops) {
-            graph.mark();
-            new FindInductionVariablesPhase().apply(graph);
-            if (GraalOptions.OptCanonicalizer) {
-                new CanonicalizerPhase(target, runtime, true, assumptions).apply(graph);
-            }
             new SafepointPollingEliminationPhase().apply(graph);
         }
 
@@ -175,7 +164,6 @@
             new CanonicalizerPhase(target, runtime, assumptions).apply(graph);
         }
 
-<<<<<<< HEAD
         if (GraalOptions.OptGVN) {
             new GlobalValueNumberingPhase().apply(graph);
         }
@@ -183,14 +171,6 @@
         graph.mark();
         new LoweringPhase(runtime).apply(graph);
         new CanonicalizerPhase(target, runtime, true, assumptions).apply(graph);
-=======
-            graph.mark();
-            new LoweringPhase(runtime).apply(graph, context);
-            new CanonicalizerPhase(target, runtime, true, assumptions).apply(graph, context);
-
-            if (GraalOptions.Lower) {
-                new FloatingReadPhase().apply(graph, context);
->>>>>>> d0b11523
 
         if (GraalOptions.OptLoops) {
             graph.mark();
