{
  "README": [
    "This file contains some data shared between CI files and various other usages, and is copied in many repositories.",
    "Jsonnet files should not include this file directly but use ci/common.jsonnet instead."
  ],

  "mx_version": "7.57.1",

  "COMMENT.jdks": "When adding or removing JDKs keep in sync with JDKs in ci/common.jsonnet",
  "jdks": {
    "galahad-jdk":        {"name": "jpg-jdk",   "version": "25",      "build_id": "jdk-26+5-361", "platformspecific": true, "extrabundles": ["static-libs"]},

    "oraclejdk17":        {"name": "jpg-jdk",   "version": "17.0.7",  "build_id": "jdk-17.0.7+8", "platformspecific": true, "extrabundles": ["static-libs"]},
    "labsjdk-ce-17":      {"name": "labsjdk",   "version": "ce-17.0.7+4-jvmci-23.1-b02", "platformspecific": true },
    "labsjdk-ce-17Debug": {"name": "labsjdk",   "version": "ce-17.0.7+4-jvmci-23.1-b02-debug", "platformspecific": true },
    "labsjdk-ce-17-llvm": {"name": "labsjdk",   "version": "ce-17.0.7+4-jvmci-23.1-b02-sulong", "platformspecific": true },
    "labsjdk-ee-17":      {"name": "labsjdk",   "version": "ee-17.0.8+2-jvmci-23.1-b02", "platformspecific": true },
    "labsjdk-ee-17Debug": {"name": "labsjdk",   "version": "ee-17.0.8+2-jvmci-23.1-b02-debug", "platformspecific": true },
    "labsjdk-ee-17-llvm": {"name": "labsjdk",   "version": "ee-17.0.8+2-jvmci-23.1-b02-sulong", "platformspecific": true },

    "oraclejdk19":        {"name": "jpg-jdk",   "version": "19.0.1",  "build_id": "jdk-19.0.1+10", "platformspecific": true, "extrabundles": ["static-libs"]},
    "labsjdk-ce-19":      {"name": "labsjdk",   "version": "ce-19.0.1+10-jvmci-23.0-b04", "platformspecific": true },
    "labsjdk-ce-19Debug": {"name": "labsjdk",   "version": "ce-19.0.1+10-jvmci-23.0-b04-debug", "platformspecific": true },
    "labsjdk-ce-19-llvm": {"name": "labsjdk",   "version": "ce-19.0.1+10-jvmci-23.0-b04-sulong", "platformspecific": true },
    "labsjdk-ee-19":      {"name": "labsjdk",   "version": "ee-19.0.2+7-jvmci-23.0-b05", "platformspecific": true },
    "labsjdk-ee-19Debug": {"name": "labsjdk",   "version": "ee-19.0.2+7-jvmci-23.0-b05-debug", "platformspecific": true },
    "labsjdk-ee-19-llvm": {"name": "labsjdk",   "version": "ee-19.0.2+7-jvmci-23.0-b05-sulong", "platformspecific": true },

    "oraclejdk20":        {"name": "jpg-jdk",   "version": "20.0.1",  "build_id": "jdk-20.0.1+9", "platformspecific": true, "extrabundles": ["static-libs"]},
    "labsjdk-ce-20":      {"name": "labsjdk",   "version": "ce-20.0.1+9-jvmci-23.1-b02", "platformspecific": true },
    "labsjdk-ce-20Debug": {"name": "labsjdk",   "version": "ce-20.0.1+9-jvmci-23.1-b02-debug", "platformspecific": true },
    "labsjdk-ce-20-llvm": {"name": "labsjdk",   "version": "ce-20.0.1+9-jvmci-23.1-b02-sulong", "platformspecific": true },
    "labsjdk-ee-20":      {"name": "labsjdk",   "version": "ee-20.0.2+2-jvmci-23.1-b02", "platformspecific": true },
    "labsjdk-ee-20Debug": {"name": "labsjdk",   "version": "ee-20.0.2+2-jvmci-23.1-b02-debug", "platformspecific": true },
    "labsjdk-ee-20-llvm": {"name": "labsjdk",   "version": "ee-20.0.2+2-jvmci-23.1-b02-sulong", "platformspecific": true },

    "oraclejdk21":        {"name": "jpg-jdk",   "version": "21.0.2",  "build_id": "jdk-21.0.2+13", "platformspecific": true, "extrabundles": ["static-libs"]},
    "labsjdk-ce-21":      {"name": "labsjdk",   "version": "ce-21.0.2+13-jvmci-23.1-b33", "platformspecific": true },
    "labsjdk-ce-21Debug": {"name": "labsjdk",   "version": "ce-21.0.2+13-jvmci-23.1-b33-debug", "platformspecific": true },
    "labsjdk-ce-21-llvm": {"name": "labsjdk",   "version": "ce-21.0.2+13-jvmci-23.1-b33-sulong", "platformspecific": true },
    "labsjdk-ee-21":      {"name": "labsjdk",   "version": "ee-21.0.2+13-jvmci-23.1-b33", "platformspecific": true },
    "labsjdk-ee-21Debug": {"name": "labsjdk",   "version": "ee-21.0.2+13-jvmci-23.1-b33-debug", "platformspecific": true },
    "labsjdk-ee-21-llvm": {"name": "labsjdk",   "version": "ee-21.0.2+13-jvmci-23.1-b33-sulong", "platformspecific": true },
    "graalvm-ee-21":      {"name": "graalvm-java21", "version": "23.1.6", "platformspecific": true },

    "oraclejdk24":       {"name": "jpg-jdk",   "version": "24", "build_id": "jdk-24.0.1+9", "platformspecific": true, "extrabundles": ["static-libs"]},

<<<<<<< HEAD
    "oraclejdk-latest":       {"name": "jpg-jdk",   "version": "26",      "build_id": "jdk-26+5", "platformspecific": true, "extrabundles": ["static-libs"]},
    "labsjdk-ce-latest":      {"name": "labsjdk",   "version": "ce-26+5-jvmci-b01", "platformspecific": true },
    "labsjdk-ce-latestDebug": {"name": "labsjdk",   "version": "ce-26+5-jvmci-b01-debug", "platformspecific": true },
    "labsjdk-ce-latest-llvm": {"name": "labsjdk",   "version": "ce-26+5-jvmci-b01-sulong", "platformspecific": true },
    "labsjdk-ee-latest":      {"name": "labsjdk",   "version": "ee-26+5-jvmci-b01", "platformspecific": true },
    "labsjdk-ee-latestDebug": {"name": "labsjdk",   "version": "ee-26+5-jvmci-b01-debug", "platformspecific": true },
    "labsjdk-ee-latest-llvm": {"name": "labsjdk",   "version": "ee-26+5-jvmci-b01-sulong", "platformspecific": true }
=======
    "oraclejdk25":        {"name": "jpg-jdk",   "version": "25",      "build_id": "jdk-25+26", "platformspecific": true, "extrabundles": ["static-libs"]},
    "labsjdk-ce-25":      {"name": "labsjdk",   "version": "ce-25+26-jvmci-b01", "platformspecific": true },
    "labsjdk-ce-25Debug": {"name": "labsjdk",   "version": "ce-25+26-jvmci-b01-debug", "platformspecific": true },
    "labsjdk-ce-25-llvm": {"name": "labsjdk",   "version": "ce-25+26-jvmci-b01-sulong", "platformspecific": true },
    "labsjdk-ee-25":      {"name": "labsjdk",   "version": "ee-25+26-jvmci-b01", "platformspecific": true },
    "labsjdk-ee-25Debug": {"name": "labsjdk",   "version": "ee-25+26-jvmci-b01-debug", "platformspecific": true },
    "labsjdk-ee-25-llvm": {"name": "labsjdk",   "version": "ee-25+26-jvmci-b01-sulong", "platformspecific": true },

    "oraclejdk-latest":       {"name": "jpg-jdk",   "version": "26",      "build_id": "jdk-26+4", "platformspecific": true, "extrabundles": ["static-libs"]},
    "labsjdk-ce-latest":      {"name": "labsjdk",   "version": "ce-26+4-jvmci-b01", "platformspecific": true },
    "labsjdk-ce-latestDebug": {"name": "labsjdk",   "version": "ce-26+4-jvmci-b01-debug", "platformspecific": true },
    "labsjdk-ce-latest-llvm": {"name": "labsjdk",   "version": "ce-26+4-jvmci-b01-sulong", "platformspecific": true },
    "labsjdk-ee-latest":      {"name": "labsjdk",   "version": "ee-26+4-jvmci-b01", "platformspecific": true },
    "labsjdk-ee-latestDebug": {"name": "labsjdk",   "version": "ee-26+4-jvmci-b01-debug", "platformspecific": true },
    "labsjdk-ee-latest-llvm": {"name": "labsjdk",   "version": "ee-26+4-jvmci-b01-sulong", "platformspecific": true }
>>>>>>> 0d453fb1
  },

  "eclipse": {
    "version": "4.26.0",
    "short_version": "4.26",
    "timestamp": "202211231800"
  },

  "pip": {
    "ninja_syntax": "==1.7.2",
    "lazy-object-proxy": "==1.6.0",
    "pylint": "==2.4.4",
    "black": "==23.11.0"
  }
}<|MERGE_RESOLUTION|>--- conflicted
+++ resolved
@@ -45,15 +45,6 @@
 
     "oraclejdk24":       {"name": "jpg-jdk",   "version": "24", "build_id": "jdk-24.0.1+9", "platformspecific": true, "extrabundles": ["static-libs"]},
 
-<<<<<<< HEAD
-    "oraclejdk-latest":       {"name": "jpg-jdk",   "version": "26",      "build_id": "jdk-26+5", "platformspecific": true, "extrabundles": ["static-libs"]},
-    "labsjdk-ce-latest":      {"name": "labsjdk",   "version": "ce-26+5-jvmci-b01", "platformspecific": true },
-    "labsjdk-ce-latestDebug": {"name": "labsjdk",   "version": "ce-26+5-jvmci-b01-debug", "platformspecific": true },
-    "labsjdk-ce-latest-llvm": {"name": "labsjdk",   "version": "ce-26+5-jvmci-b01-sulong", "platformspecific": true },
-    "labsjdk-ee-latest":      {"name": "labsjdk",   "version": "ee-26+5-jvmci-b01", "platformspecific": true },
-    "labsjdk-ee-latestDebug": {"name": "labsjdk",   "version": "ee-26+5-jvmci-b01-debug", "platformspecific": true },
-    "labsjdk-ee-latest-llvm": {"name": "labsjdk",   "version": "ee-26+5-jvmci-b01-sulong", "platformspecific": true }
-=======
     "oraclejdk25":        {"name": "jpg-jdk",   "version": "25",      "build_id": "jdk-25+26", "platformspecific": true, "extrabundles": ["static-libs"]},
     "labsjdk-ce-25":      {"name": "labsjdk",   "version": "ce-25+26-jvmci-b01", "platformspecific": true },
     "labsjdk-ce-25Debug": {"name": "labsjdk",   "version": "ce-25+26-jvmci-b01-debug", "platformspecific": true },
@@ -62,14 +53,13 @@
     "labsjdk-ee-25Debug": {"name": "labsjdk",   "version": "ee-25+26-jvmci-b01-debug", "platformspecific": true },
     "labsjdk-ee-25-llvm": {"name": "labsjdk",   "version": "ee-25+26-jvmci-b01-sulong", "platformspecific": true },
 
-    "oraclejdk-latest":       {"name": "jpg-jdk",   "version": "26",      "build_id": "jdk-26+4", "platformspecific": true, "extrabundles": ["static-libs"]},
-    "labsjdk-ce-latest":      {"name": "labsjdk",   "version": "ce-26+4-jvmci-b01", "platformspecific": true },
-    "labsjdk-ce-latestDebug": {"name": "labsjdk",   "version": "ce-26+4-jvmci-b01-debug", "platformspecific": true },
-    "labsjdk-ce-latest-llvm": {"name": "labsjdk",   "version": "ce-26+4-jvmci-b01-sulong", "platformspecific": true },
-    "labsjdk-ee-latest":      {"name": "labsjdk",   "version": "ee-26+4-jvmci-b01", "platformspecific": true },
-    "labsjdk-ee-latestDebug": {"name": "labsjdk",   "version": "ee-26+4-jvmci-b01-debug", "platformspecific": true },
-    "labsjdk-ee-latest-llvm": {"name": "labsjdk",   "version": "ee-26+4-jvmci-b01-sulong", "platformspecific": true }
->>>>>>> 0d453fb1
+    "oraclejdk-latest":       {"name": "jpg-jdk",   "version": "26",      "build_id": "jdk-26+5", "platformspecific": true, "extrabundles": ["static-libs"]},
+    "labsjdk-ce-latest":      {"name": "labsjdk",   "version": "ce-26+5-jvmci-b01", "platformspecific": true },
+    "labsjdk-ce-latestDebug": {"name": "labsjdk",   "version": "ce-26+5-jvmci-b01-debug", "platformspecific": true },
+    "labsjdk-ce-latest-llvm": {"name": "labsjdk",   "version": "ce-26+5-jvmci-b01-sulong", "platformspecific": true },
+    "labsjdk-ee-latest":      {"name": "labsjdk",   "version": "ee-26+5-jvmci-b01", "platformspecific": true },
+    "labsjdk-ee-latestDebug": {"name": "labsjdk",   "version": "ee-26+5-jvmci-b01-debug", "platformspecific": true },
+    "labsjdk-ee-latest-llvm": {"name": "labsjdk",   "version": "ee-26+5-jvmci-b01-sulong", "platformspecific": true },
   },
 
   "eclipse": {
