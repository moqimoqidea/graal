--- conflicted
+++ resolved
@@ -9,12 +9,8 @@
 import * as cp from 'child_process';
 import * as utils from './utils';
 import * as net from 'net';
-<<<<<<< HEAD
 import { GenericNotificationHandler, LanguageClient, LanguageClientOptions, StreamInfo } from 'vscode-languageclient';
-=======
-import { LanguageClient, LanguageClientOptions, StreamInfo } from 'vscode-languageclient';
 import { getGVMConfig } from './graalVMConfiguration';
->>>>>>> d5fa4787
 
 export const LSPORT: number = 8123;
 const POLYGLOT: string = 'polyglot';
