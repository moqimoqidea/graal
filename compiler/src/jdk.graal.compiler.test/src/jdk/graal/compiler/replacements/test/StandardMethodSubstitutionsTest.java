--- conflicted
+++ resolved
@@ -60,11 +60,7 @@
         testGraph("mathSin");
         testGraph("mathSqrt");
         testGraph("mathTan");
-        testGraph("mathTanh");
-        testGraph("mathCbrt");
         testGraph("mathAll");
-<<<<<<< HEAD
-=======
         if (getReplacements().hasSubstitution(getResolvedJavaMethod(Math.class, "tanh"), getInitialOptions())) {
             testGraph("mathTanh");
         }
@@ -72,7 +68,6 @@
             testGraph("mathCbrt");
         }
         testGraph("mathCbrt");
->>>>>>> dbdbfa82
 
         test("mathCos", value);
         test("mathLog", value);
@@ -156,7 +151,7 @@
     }
 
     public static double mathAll(double value) {
-        return Math.sqrt(value) + Math.log(value) + Math.log10(value) + Math.sin(value) + Math.cos(value) + Math.tan(value) + Math.tanh(value) + Math.cbrt(value);
+        return Math.sqrt(value) + Math.log(value) + Math.log10(value) + Math.sin(value) + Math.cos(value) + Math.tan(value);
     }
 
     public void testSubstitution(String testMethodName, Class<?> holder, String methodName, boolean optional, Object[] args, Class<?>... intrinsicClasses) {
