/*
 * Copyright (c) 2017, 2025, Oracle and/or its affiliates. All rights reserved.
 * DO NOT ALTER OR REMOVE COPYRIGHT NOTICES OR THIS FILE HEADER.
 *
 * This code is free software; you can redistribute it and/or modify it
 * under the terms of the GNU General Public License version 2 only, as
 * published by the Free Software Foundation.  Oracle designates this
 * particular file as subject to the "Classpath" exception as provided
 * by Oracle in the LICENSE file that accompanied this code.
 *
 * This code is distributed in the hope that it will be useful, but WITHOUT
 * ANY WARRANTY; without even the implied warranty of MERCHANTABILITY or
 * FITNESS FOR A PARTICULAR PURPOSE.  See the GNU General Public License
 * version 2 for more details (a copy is included in the LICENSE file that
 * accompanied this code).
 *
 * You should have received a copy of the GNU General Public License version
 * 2 along with this work; if not, write to the Free Software Foundation,
 * Inc., 51 Franklin St, Fifth Floor, Boston, MA 02110-1301 USA.
 *
 * Please contact Oracle, 500 Oracle Parkway, Redwood Shores, CA 94065 USA
 * or visit www.oracle.com if you need additional information or have any
 * questions.
 */
package jdk.graal.compiler.core.test.ea;

import java.util.List;
import java.util.concurrent.atomic.AtomicReference;

import org.junit.Assert;
import org.junit.Test;

import jdk.graal.compiler.nodes.EndNode;
import jdk.graal.compiler.nodes.extended.BoxNode;
import jdk.graal.compiler.nodes.extended.UnboxNode;
import jdk.graal.compiler.nodes.java.StoreFieldNode;
import jdk.graal.compiler.nodes.virtual.CommitAllocationNode;
import jdk.graal.compiler.virtual.phases.ea.PartialEscapePhase;

public class PartialEscapeAnalysisIterationTest extends EATestBase {

    @Override
    protected void canonicalizeGraph() {
        super.canonicalizeGraph();
    }

    private static final class AllocatedObject {
        private int value;

        AllocatedObject(int value) {
            this.value = value;
        }

        AllocatedObject() {
            // empty
        }
    }

    public static int cnt;
    public static volatile Object obj1;
    public static volatile Double object1 = (double) 123;
    public static volatile AllocatedObject object2 = new AllocatedObject(123);

    public static String moveIntoBranchBox(int id) {
        Double box = object1 + 1;
        if (id == 0) {
<<<<<<< HEAD
=======
            // Prevent if simplification
            cnt++;
>>>>>>> 2c1cc0e0
            obj1 = new AtomicReference<>(box);
        }
        return "value";
    }

    public static String moveIntoBranch(int id) {
        AllocatedObject box = new AllocatedObject(object2.value + 1);
        if (id == 0) {
            obj1 = new AtomicReference<>(box);
        }
        return "value";
    }

    @Test
    public void testJMHBlackholePattern() {
        /*
         * The overall number of allocations in these methods does not change during PEA, but the
         * effects still need to be applied since they move the allocation between blocks.
         */

        // test with a boxing object
        prepareGraph("moveIntoBranchBox", false);
        Assert.assertEquals(1, graph.getNodes().filter(UnboxNode.class).count());
        Assert.assertEquals(1, graph.getNodes().filter(BoxNode.class).count());
        // the boxing needs to be moved into the branch
        Assert.assertTrue(graph.getNodes().filter(BoxNode.class).first().next() instanceof CommitAllocationNode);

        // test with a normal object
        prepareGraph("moveIntoBranch", false);
        Assert.assertEquals(1, graph.getNodes().filter(CommitAllocationNode.class).count());
        // the allocation needs to be moved into the branch
        Assert.assertTrue(graph.getNodes().filter(CommitAllocationNode.class).first().next() instanceof StoreFieldNode);
    }

    public static String noLoopIterationBox(int id) {
        Double box = object1 + 1;
        for (int i = 0; i < 100; i++) {
            if (id == i) {
                obj1 = new AtomicReference<>(box);
            }
        }
        return "value";
    }

    public static String noLoopIteration(int id) {
        AllocatedObject box = new AllocatedObject(object2.value + 1);
        for (int i = 0; i < 100; i++) {
            if (id == i) {
                obj1 = new AtomicReference<>(box);
            }
        }
        return "value";
    }

    public static String noLoopIterationEmpty(int id) {
        AllocatedObject box = new AllocatedObject();
        for (int i = 0; i < 100; i++) {
            if (id == i) {
                obj1 = new AtomicReference<>(box);
            }
        }
        return "value";
    }

    @Test
    public void testNoLoopIteration() {
        /*
         * After PEA, the BoxNode stays outside the loop.
         */

        // test with a boxing object
        prepareGraph("noLoopIterationBox", true);
        List<BoxNode> boxNodes = graph.getNodes().filter(BoxNode.class).snapshot();
        Assert.assertEquals(1, boxNodes.size());
        Assert.assertTrue(boxNodes.getFirst().next() instanceof EndNode);

        // test with a normal object (needs one iteration to replace NewInstance with
        // CommitAllocation)
        for (String name : new String[]{"noLoopIterationEmpty", "noLoopIteration"}) {
            prepareGraph(name, false);
            List<CommitAllocationNode> allocations = graph.getNodes().filter(CommitAllocationNode.class).snapshot();
            new PartialEscapePhase(true, false, createCanonicalizerPhase(), null, graph.getOptions()).apply(graph, context);
            Assert.assertEquals(2, allocations.size());
            Assert.assertTrue(allocations.get(0).isAlive());
            Assert.assertTrue(allocations.get(1).isAlive());
        }
    }

    public static int foldFloatLessThanSelf(short y) {
        Double x = (double) y;
        int i = 0;
        while (x < x) {
            if (i++ >= 100) {
                break;
            }
            x = x + 1;
        }
        return i;
    }

    @Test
    public void testFloatLessThanSelf() {
        prepareGraph("foldFloatLessThanSelf", true);
        new PartialEscapePhase(true, false, createCanonicalizerPhase(), null, graph.getOptions()).apply(graph, context);
    }
}<|MERGE_RESOLUTION|>--- conflicted
+++ resolved
@@ -64,11 +64,8 @@
     public static String moveIntoBranchBox(int id) {
         Double box = object1 + 1;
         if (id == 0) {
-<<<<<<< HEAD
-=======
             // Prevent if simplification
             cnt++;
->>>>>>> 2c1cc0e0
             obj1 = new AtomicReference<>(box);
         }
         return "value";
